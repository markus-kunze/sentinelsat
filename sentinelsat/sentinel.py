import concurrent.futures
import hashlib
import itertools
import logging
import re
import shutil
import threading
import warnings
import xml.etree.ElementTree as ET
from collections import OrderedDict, defaultdict
from contextlib import closing
from datetime import date, datetime, timedelta
from os import remove
from os.path import basename, exists, getsize, join, splitext

import geojson
import geomet.wkt
import html2text
import requests
from urllib.parse import urljoin, quote_plus
from tqdm import tqdm

from sentinelsat.exceptions import (
    SentinelAPIError,
    QuerySyntaxError,
    ServerError,
    SentinelAPILTAError,
    InvalidKeyError,
    QueryLengthError,
    InvalidChecksumError,
    UnauthorizedError,
)
from . import __version__ as sentinelsat_version


class SentinelAPI:
    """Class to connect to Copernicus Open Access Hub, search and download imagery.

    Parameters
    ----------
    user : string
        username for DataHub
        set to None to use ~/.netrc
    password : string
        password for DataHub
        set to None to use ~/.netrc
    api_url : string, optional
        URL of the DataHub
        defaults to 'https://scihub.copernicus.eu/apihub'
    show_progressbars : bool
        Whether progressbars should be shown or not, e.g. during download. Defaults to True.
    timeout : float or tuple, optional
        How long to wait for DataHub response (in seconds).
        Tuple (connect, read) allowed.

    Attributes
    ----------
    session : requests.Session
        Session to connect to DataHub
    api_url : str
        URL to the DataHub
    page_size : int
        Number of results per query page.
        Current value: 100 (maximum allowed on ApiHub)
    timeout : float or tuple
        How long to wait for DataHub response (in seconds).
    """

    logger = logging.getLogger("sentinelsat.SentinelAPI")

    def __init__(
        self,
        user,
        password,
        api_url="https://scihub.copernicus.eu/apihub/",
        show_progressbars=True,
        timeout=None,
    ):
        self.session = requests.Session()
        if user and password:
            self.session.auth = (user, password)
        self.api_url = api_url if api_url.endswith("/") else api_url + "/"
        self.page_size = 100
        self.user_agent = "sentinelsat/" + sentinelsat_version
        self.session.headers["User-Agent"] = self.user_agent
        self.show_progressbars = show_progressbars
        self.timeout = timeout
        self._dhus_version = None
        # For unit tests
        self._last_query = None
        self._last_response = None

    @staticmethod
    def _api2dhus_url(api_url):
        return re.sub("apihub/$", "dhus/", api_url)

    def _req_dhus_stub(self):
        try:
            resp = self.session.get(
                self.api_url + "api/stub/version",
                auth=self.session.auth,
                timeout=self.timeout,
            )
            resp.raise_for_status()
        except requests.exceptions.HTTPError as err:
            self.logger.error("HTTPError: %s", err)
            self.logger.error("Are you trying to get the DHuS version of APIHub?")
            self.logger.error("Trying again after conversion to DHuS URL")
            resp = self.session.get(
                self._api2dhus_url(self.api_url) + "api/stub/version",
                auth=self.session.auth,
                timeout=self.timeout,
            )
            resp.raise_for_status()
        return resp.json()["value"]

    @property
    def dhus_version(self):
        if self._dhus_version is None:
            self._dhus_version = self._req_dhus_stub()
        return self._dhus_version

    def query(
        self,
        area=None,
        date=None,
        raw=None,
        area_relation="Intersects",
        order_by=None,
        limit=None,
        offset=0,
        **keywords
    ):
        """Query the OpenSearch API with the coordinates of an area, a date interval
        and any other search keywords accepted by the API.

        Parameters
        ----------
        area : str, optional
            The area of interest formatted as a Well-Known Text string.
        date : tuple of (str or datetime) or str, optional
            A time interval filter based on the Sensing Start Time of the products.
            Expects a tuple of (start, end), e.g. ("NOW-1DAY", "NOW").
            The timestamps can be either a Python datetime or a string in one of the
            following formats:

                - yyyyMMdd
                - yyyy-MM-ddThh:mm:ss.SSSZ (ISO-8601)
                - yyyy-MM-ddThh:mm:ssZ
                - NOW
                - NOW-<n>DAY(S) (or HOUR(S), MONTH(S), etc.)
                - NOW+<n>DAY(S)
                - yyyy-MM-ddThh:mm:ssZ-<n>DAY(S)
                - NOW/DAY (or HOUR, MONTH etc.) - rounds the value to the given unit

            Alternatively, an already fully formatted string such as "[NOW-1DAY TO NOW]" can be
            used as well.
        raw : str, optional
            Additional query text that will be appended to the query.
        area_relation : {'Intersects', 'Contains', 'IsWithin'}, optional
            What relation to use for testing the AOI. Case insensitive.

                - Intersects: true if the AOI and the footprint intersect (default)
                - Contains: true if the AOI is inside the footprint
                - IsWithin: true if the footprint is inside the AOI

        order_by: str, optional
            A comma-separated list of fields to order by (on server side).
            Prefix the field name by '+' or '-' to sort in ascending or descending order,
            respectively. Ascending order is used if prefix is omitted.
            Example: "cloudcoverpercentage, -beginposition".
        limit: int, optional
            Maximum number of products returned. Defaults to no limit.
        offset: int, optional
            The number of results to skip. Defaults to 0.
        **keywords
            Additional keywords can be used to specify other query parameters,
            e.g. `relativeorbitnumber=70`.
            See https://scihub.copernicus.eu/twiki/do/view/SciHubUserGuide/3FullTextSearch
            for a full list.


        Range values can be passed as two-element tuples, e.g. `cloudcoverpercentage=(0, 30)`.
        `None` can be used in range values for one-sided ranges, e.g. `orbitnumber=(16302, None)`.
        Ranges with no bounds (`orbitnumber=(None, None)`) will not be included in the query.

        Multiple values for the same query parameter can be provided as sets and will be handled as
        logical OR, e.g. `orbitnumber={16302, 1206}`.

        The time interval formats accepted by the `date` parameter can also be used with
        any other parameters that expect time intervals (that is: 'beginposition', 'endposition',
        'date', 'creationdate', and 'ingestiondate').

        Returns
        -------
        dict[string, dict]
            Products returned by the query as a dictionary with the product ID as the key and
            the product's attributes (a dictionary) as the value.
        """
        query = self.format_query(area, date, raw, area_relation, **keywords)

        # check query length - often caused by complex polygons
        if self.check_query_length(query) > 1.0:
            self.logger.warning(
                "The query string is too long and will likely cause a bad DHuS response."
            )

        self.logger.debug(
            "Running query: order_by=%s, limit=%s, offset=%s, query=%s",
            order_by,
            limit,
            offset,
            query,
        )
        formatted_order_by = _format_order_by(order_by)
        response, count = self._load_query(query, formatted_order_by, limit, offset)
        self.logger.info("Found %s products", count)
        return _parse_opensearch_response(response)

    @staticmethod
    def format_query(area=None, date=None, raw=None, area_relation="Intersects", **keywords):
        """Create a OpenSearch API query string."""
        if area_relation.lower() not in {"intersects", "contains", "iswithin"}:
            raise ValueError("Incorrect AOI relation provided ({})".format(area_relation))

        # Check for duplicate keywords
        kw_lower = {x.lower() for x in keywords}
        if (
            len(kw_lower) != len(keywords)
            or (date is not None and "beginposition" in kw_lower)
            or (area is not None and "footprint" in kw_lower)
        ):
            raise ValueError(
                "Query contains duplicate keywords. Note that query keywords are case-insensitive."
            )

        query_parts = []

        if date is not None:
            keywords["beginPosition"] = date

        for attr, value in sorted(keywords.items()):
            # Escape spaces, where appropriate
            if isinstance(value, str):
                value = value.strip()
                if not any(
                    value.startswith(s[0]) and value.endswith(s[1])
                    for s in ["[]", "{}", "//", "()"]
                ):
                    value = re.sub(r"\s", r"\ ", value, re.M)

            # Handle date keywords
            # Keywords from https://github.com/SentinelDataHub/DataHubSystem/search?q=text/date+iso8601
            date_attrs = ["beginposition", "endposition", "date", "creationdate", "ingestiondate"]
            if attr.lower() in date_attrs:
                # Automatically format date-type attributes
                if isinstance(value, set):
                    value = "({})".format(" OR ".join(sorted(map(format_query_date, value))))
                elif isinstance(value, str) and " TO " in value:
                    # This is a string already formatted as a date interval,
                    # e.g. '[NOW-1DAY TO NOW]'
                    pass
                elif not isinstance(value, str) and len(value) == 2:
                    value = (format_query_date(value[0]), format_query_date(value[1]))
                else:
                    raise ValueError(
                        "Date-type query parameter '{}' expects a two-element tuple "
                        "of str or datetime objects. Received {}".format(attr, value)
                    )

            # Handle sets as logical OR
            if isinstance(value, set):
                value = "({})".format(" OR ".join(map(str, sorted(value))))

            # Handle ranged values
            if isinstance(value, (list, tuple)):
                # Handle value ranges
                if len(value) == 2:
                    # Allow None to be used as a unlimited bound
                    value = ["*" if x is None else x for x in value]
                    if all(x == "*" for x in value):
                        continue
                    value = "[{} TO {}]".format(*value)
                else:
                    raise ValueError(
                        "Invalid number of elements in list. Expected 2, received "
                        "{}".format(len(value))
                    )

            query_parts.append("{}:{}".format(attr, value))

        if raw:
            query_parts.append(raw)

        if area is not None:
            query_parts.append('footprint:"{}({})"'.format(area_relation, area))

        return " ".join(query_parts)

    def query_raw(self, query, order_by=None, limit=None, offset=0):
        """
        Do a full-text query on the OpenSearch API using the format specified in
        https://scihub.copernicus.eu/twiki/do/view/SciHubUserGuide/3FullTextSearch

        DEPRECATED: use :meth:`query(raw=...) <.query>` instead. This method will be removed in the next major release.

        Parameters
        ----------
        query : str
            The query string.
        order_by: str, optional
            A comma-separated list of fields to order by (on server side).
            Prefix the field name by '+' or '-' to sort in ascending or descending order, respectively.
            Ascending order is used, if prefix is omitted.
            Example: "cloudcoverpercentage, -beginposition".
        limit: int, optional
            Maximum number of products returned. Defaults to no limit.
        offset: int, optional
            The number of results to skip. Defaults to 0.

        Returns
        -------
        dict[string, dict]
            Products returned by the query as a dictionary with the product ID as the key and
            the product's attributes (a dictionary) as the value.
        """
        warnings.warn(
            "query_raw() has been merged with query(). use query(raw=...) instead.",
            PendingDeprecationWarning,
        )
        return self.query(raw=query, order_by=order_by, limit=limit, offset=offset)

    def count(self, area=None, date=None, raw=None, area_relation="Intersects", **keywords):
        """Get the number of products matching a query.

        Accepted parameters are identical to :meth:`SentinelAPI.query()`.

        This is a significantly more efficient alternative to doing `len(api.query())`,
        which can take minutes to run for queries matching thousands of products.

        Returns
        -------
        int
            The number of products matching a query.
        """
        for kw in ["order_by", "limit", "offset"]:
            # Allow these function arguments to be included for compatibility with query(),
            # but ignore them.
            if kw in keywords:
                del keywords[kw]
        query = self.format_query(area, date, raw, area_relation, **keywords)
        _, total_count = self._load_query(query, limit=0)
        return total_count

    def _load_query(self, query, order_by=None, limit=None, offset=0):
        products, count = self._load_subquery(query, order_by, limit, offset)

        # repeat query until all results have been loaded
        max_offset = count
        if limit is not None:
            max_offset = min(count, offset + limit)
        if max_offset > offset + self.page_size:
            progress = self._tqdm(
                desc="Querying products",
                initial=self.page_size,
                total=max_offset - offset,
                unit=" products",
            )
            for new_offset in range(offset + self.page_size, max_offset, self.page_size):
                new_limit = limit
                if limit is not None:
                    new_limit = limit - new_offset + offset
                ret = self._load_subquery(query, order_by, new_limit, new_offset)[0]
                progress.update(len(ret))
                products += ret
            progress.close()

        return products, count

    def _load_subquery(self, query, order_by=None, limit=None, offset=0):
        # store last query (for testing)
        self._last_query = query
        self.logger.debug("Sub-query: offset=%s, limit=%s", offset, limit)

        # load query results
        url = self._format_url(order_by, limit, offset)
        response = self.session.post(
            url,
            {"q": query},
            auth=self.session.auth,
            headers={"Content-Type": "application/x-www-form-urlencoded; charset=UTF-8"},
            timeout=self.timeout,
        )
        _check_scihub_response(response, query_string=query)

        # store last status code (for testing)
        self._last_response = response

        # parse response content
        try:
            json_feed = response.json()["feed"]
            if json_feed["opensearch:totalResults"] is None:
                # We are using some unintended behavior of the server that a null is
                # returned as the total results value when the query string was incorrect.
                raise QuerySyntaxError(
                    "Invalid query string. Check the parameters and format.", response
                )
            total_results = int(json_feed["opensearch:totalResults"])
        except (ValueError, KeyError):
            raise ServerError("API response not valid. JSON decoding failed.", response)

        products = json_feed.get("entry", [])
        # this verification is necessary because if the query returns only
        # one product, self.products will be a dict not a list
        if isinstance(products, dict):
            products = [products]

        return products, total_results

    def _format_url(self, order_by=None, limit=None, offset=0):
        if limit is None:
            limit = self.page_size
        limit = min(limit, self.page_size)
        url = "search?format=json&rows={}".format(limit)
        url += "&start={}".format(offset)
        if order_by:
            url += "&orderby={}".format(order_by)
        return urljoin(self.api_url, url)

    @staticmethod
    def to_geojson(products):
        """Return the products from a query response as a GeoJSON with the values in their
        appropriate Python types.
        """
        feature_list = []
        for i, (product_id, props) in enumerate(products.items()):
            props = props.copy()
            props["id"] = product_id
            poly = geomet.wkt.loads(props["footprint"])
            del props["footprint"]
            del props["gmlfootprint"]
            # Fix "'datetime' is not JSON serializable"
            for k, v in props.items():
                if isinstance(v, (date, datetime)):
                    props[k] = v.strftime("%Y-%m-%dT%H:%M:%S.%fZ")
            feature_list.append(geojson.Feature(geometry=poly, id=i, properties=props))
        return geojson.FeatureCollection(feature_list)

    @staticmethod
    def to_dataframe(products):
        """Return the products from a query response as a Pandas DataFrame
        with the values in their appropriate Python types.
        """
        try:
            import pandas as pd
        except ImportError:
            raise ImportError("to_dataframe requires the optional dependency Pandas.")

        return pd.DataFrame.from_dict(products, orient="index")

    @staticmethod
    def to_geodataframe(products):
        """Return the products from a query response as a GeoPandas GeoDataFrame
        with the values in their appropriate Python types.
        """
        try:
            import geopandas as gpd
            import shapely.wkt
        except ImportError:
            raise ImportError(
                "to_geodataframe requires the optional dependencies GeoPandas and Shapely."
            )

        crs = "EPSG:4326"  # WGS84
        if len(products) == 0:
            return gpd.GeoDataFrame(crs=crs, geometry=[])

        df = SentinelAPI.to_dataframe(products)
        geometry = [shapely.wkt.loads(fp) for fp in df["footprint"]]
        # remove useless columns
        df.drop(["footprint", "gmlfootprint"], axis=1, inplace=True)
        return gpd.GeoDataFrame(df, crs=crs, geometry=geometry)

    def get_product_odata(self, id, full=False):
        """Access OData API to get info about a product.

        Returns a dict containing the id, title, size, md5sum, date, footprint and download url
        of the product. The date field corresponds to the Start ContentDate value.

        If `full` is set to True, then the full, detailed metadata of the product is returned
        in addition to the above.

        Parameters
        ----------
        id : string
            The UUID of the product to query
        full : bool
            Whether to get the full metadata for the Product. False by default.

        Returns
        -------
        dict[str, Any]
            A dictionary with an item for each metadata attribute

        Notes
        -----
        For a full list of mappings between the OpenSearch (Solr) and OData attribute names
        see the following definition files:
        https://github.com/SentinelDataHub/DataHubSystem/blob/master/addon/sentinel-1/src/main/resources/META-INF/sentinel-1.owl
        https://github.com/SentinelDataHub/DataHubSystem/blob/master/addon/sentinel-2/src/main/resources/META-INF/sentinel-2.owl
        https://github.com/SentinelDataHub/DataHubSystem/blob/master/addon/sentinel-3/src/main/resources/META-INF/sentinel-3.owl
        """
        url = urljoin(self.api_url, "odata/v1/Products('{}')?$format=json".format(id))
        if full:
            url += "&$expand=Attributes"
        response = self.session.get(url, auth=self.session.auth, timeout=self.timeout)
        _check_scihub_response(response)
        values = _parse_odata_response(response.json()["d"])
        self._add_quicklook_url(values)
        return values

    def is_online(self, id):
        """Returns whether a product is online

        Parameters
        ----------
        id : string
            UUID of the product, e.g. 'a8dd0cfd-613e-45ce-868c-d79177b916ed'

        Returns
        -------
        bool
            True if online, False if in LTA

        """
        # Check https://scihub.copernicus.eu/userguide/ODataAPI#Products_entity for more information

        url = urljoin(self.api_url, "odata/v1/Products('{}')/Online/$value".format(id))
        r = self.session.get(url, auth=self.session.auth, timeout=self.timeout)
        _check_scihub_response(r)
        return r.json()

    def download(self, id, directory_path=".", checksum=True, **kwargs):
        """Download a product.

        Uses the filename on the server for the downloaded file, e.g.
        "S1A_EW_GRDH_1SDH_20141003T003840_20141003T003920_002658_002F54_4DD1.zip".

        Incomplete downloads are continued and complete files are skipped.

        Parameters
        ----------
        id : string
            UUID of the product, e.g. 'a8dd0cfd-613e-45ce-868c-d79177b916ed'
        directory_path : string, optional
            Where the file will be downloaded
        checksum : bool, optional
            If True, verify the downloaded file's integrity by checking its MD5 checksum.
            Throws InvalidChecksumError if the checksum does not match.
            Defaults to True.

        Returns
        -------
        product_info : dict
            Dictionary containing the product's info from get_product_info() as well as
            the path on disk.

        Raises
        ------
        InvalidChecksumError
            If the MD5 checksum does not match the checksum on the server.


        .. versionchanged:: 0.15
           Added ``**kwargs`` parameter to allow easier specialization of the :class:`SentinelAPI` cass.
        """
        product_info = self.get_product_odata(id)
<<<<<<< HEAD

        # determine filename
        filename = self._get_filename(product_info)
        path = join(directory_path, filename)
=======
        ext = kwargs.get("file_ext", ".zip")
        path = join(directory_path, product_info["title"] + ext)
>>>>>>> 5230a198
        product_info["path"] = path
        product_info["downloaded_bytes"] = 0

        self.logger.info("Downloading %s to %s", id, path)

        if exists(path):
            # We assume that the product has been downloaded and is complete
            return product_info

        # An incomplete download triggers the retrieval from the LTA if the product is not online
        if not product_info["Online"]:
            self.logger.warning(
                "Product %s is not online. Triggering retrieval from long term archive.",
                product_info["id"],
            )
            self._trigger_offline_retrieval(product_info["url"])
            return product_info

        # Use a temporary file for downloading
        temp_path = path + ".incomplete"

        skip_download = False
        if exists(temp_path):
            if getsize(temp_path) > product_info["size"]:
                self.logger.warning(
                    "Existing incomplete file %s is larger than the expected final size"
                    " (%s vs %s bytes). Deleting it.",
                    str(temp_path),
                    getsize(temp_path),
                    product_info["size"],
                )
                remove(temp_path)
            elif getsize(temp_path) == product_info["size"]:
                if checksum is True and not self._md5_compare(temp_path, product_info["md5"]):
                    # Log a warning since this should never happen
                    self.logger.warning(
                        "Existing incomplete file %s appears to be fully downloaded but "
                        "its checksum is incorrect. Deleting it.",
                        str(temp_path),
                    )
                    remove(temp_path)
                else:
                    skip_download = True
            else:
                # continue downloading
                self.logger.info(
                    "Download will resume from existing incomplete file %s.", temp_path
                )
                pass

        if not skip_download:
            # Store the number of downloaded bytes for unit tests
            product_info["downloaded_bytes"] = self._download(
                product_info["url"], temp_path, self.session, product_info["size"]
            )

        # Check integrity with MD5 checksum
        if checksum is True:
            if not self._md5_compare(temp_path, product_info["md5"]):
                remove(temp_path)
                raise InvalidChecksumError("File corrupt: checksums do not match")

        # Download successful, rename the temporary file to its proper name
        shutil.move(temp_path, path)
        return product_info

    def _get_filename(self, product_info):
        # Default guess, mostly for archived products
        filename = product_info["title"] + (
            ".nc" if product_info["title"].startswith("S5P") else ".zip"
        )
        if not product_info["Online"]:
            return filename
        req = self.session.head(product_info["url"], auth=self.session.auth)
        _check_scihub_response(req, test_json=False)
        cd = req.headers.get("Content-Disposition")
        if cd and "=" in cd:
            filename = cd.split("=", 1)[1].strip('"')
        return filename

    def _trigger_offline_retrieval(self, url):
        """Triggers retrieval of an offline product

        Trying to download an offline product triggers its retrieval from the long term archive.
        The returned HTTP status code conveys whether this was successful.

        Parameters
        ----------
        url : string
            URL for downloading the product

        Notes
        -----
        https://scihub.copernicus.eu/userguide/LongTermArchive
        """
        with self.session.get(url, auth=self.session.auth, timeout=self.timeout) as r:
            # check https://scihub.copernicus.eu/userguide/LongTermArchive#HTTP_Status_codes
            if r.status_code == 202:
                self.logger.debug("Accepted for retrieval")
            elif r.status_code == 403:
                self.logger.debug("Requests exceed user quota")
            elif r.status_code == 503:
                self.logger.error("Request not accepted")
                raise SentinelAPILTAError("Request for retrieval from LTA not accepted", r)
            elif r.status_code == 500:
                # should not happen
                self.logger.error("Trying to download an offline product")
                raise SentinelAPILTAError("Trying to download an offline product", r)
            else:
                self.logger.error("Unexpected response %s from SciHub", r.status_code)
                raise SentinelAPILTAError("Unexpected response from SciHub", r)
            return r.status_code

    def download_all(
        self,
        products,
        directory_path=".",
        max_attempts=10,
        checksum=True,
        n_concurrent_dl=2,
        lta_retry_delay=600,
        **kwargs
    ):
        """Download a list of products.

        Takes a list of product IDs as input. This means that the return value of query() can be
        passed directly to this method.

        File names on the server are used for the downloaded files, e.g.
        "S1A_EW_GRDH_1SDH_20141003T003840_20141003T003920_002658_002F54_4DD1.zip".

        In case of interruptions or other exceptions, downloading will restart from where it left
        off. Downloading is attempted at most max_attempts times to avoid getting stuck with
        unrecoverable errors.

        Parameters
        ----------
        products : list
            List of product IDs
        directory_path : string
            Directory where the downloaded files will be downloaded
        max_attempts : int, optional
            Number of allowed retries before giving up downloading a product. Defaults to 10.
        checksum : bool, optional
            If True, verify the downloaded files' integrity by checking its MD5 checksum.
            Throws InvalidChecksumError if the checksum does not match.
            Defaults to True.
        n_concurrent_dl : integer
            number of concurrent downloads
        lta_retry_delay : integer
            how long to wait between requests to the long term archive. Default is 600 seconds.
        **kwargs :
            additional parameters for the *download* method

        Raises
        ------
        Raises the most recent downloading exception if all downloads failed.

        Returns
        -------
        dict[string, dict]
            A dictionary containing the return value from download() for each successfully
            downloaded product.
        dict[string, dict]
            A dictionary containing the product information for products successfully
            triggered for retrieval from the long term archive but not downloaded.
        dict[string, dict]
            A dictionary containing the product information of products where either
<<<<<<< HEAD
            downloading or triggering failed. "exception" field with the exception info
            is included to the product info dict.
=======
            downloading or triggering failed


        .. versionchanged:: 0.15
           Added ``**kwargs`` parameter to allow easier specialization of the :class:`SentinelAPI` lcass.
>>>>>>> 5230a198
        """

        product_ids = list(products)
        self.logger.info(
            "Will download %d products using %d workers", len(product_ids), n_concurrent_dl
        )

        product_infos = {}
        online_prods = {}
        offline_prods = {}
        for pid in self._tqdm(iterable=product_ids, desc="Fetching archival status", unit=" products"):
            info = self.get_product_odata(pid)
            product_infos[pid] = info
            if info["Online"]:
                online_prods[pid] = info
            else:
                offline_prods[pid] = info

        # Skip already downloaded files.
        # Although the download method also checks, we do not need to retrieve such
        # products from the LTA and use up our quota.
        downloaded_prods = {}
        for product_info in list(offline_prods.values()):
            filename = self._get_filename(product_info)
            path = join(directory_path, filename)
            if exists(path):
                product_info["path"] = path
                downloaded_prods[product_info["id"]] = product_info
                del offline_prods[product_info["id"]]
            else:
                self.logger.info("Product %s is in LTA.", product_info["id"])

        dl_tasks = {}
        retrieval_scheduled = {}

        # Two separate threadpools for downloading and triggering retrieval.
        # Otherwise triggering might take up all threads and nothing is downloaded.
        with concurrent.futures.ThreadPoolExecutor(max_workers=n_concurrent_dl) as dl_exec:
            # First all online products are downloaded. Subsequently, offline products that might
            # have become available in the meantime are requested.
            for product_info in itertools.chain(online_prods.values(), offline_prods.values()):
<<<<<<< HEAD
                dl_tasks[product_info["id"]] = dl_exec.submit(
                    self._download_online_retry,
                    product_info,
                    directory_path,
                    checksum,
                    max_attempts=max_attempts,
=======
                dl_tasks.append(
                    dl_exec.submit(
                        self._download_online_retry,
                        product_info,
                        directory_path,
                        checksum,
                        max_attempts=max_attempts,
                        **kwargs
                    )
>>>>>>> 5230a198
                )

            stop_event = threading.Event()
            trigger_thread = threading.Thread(
                target=self._trigger_offline_retrieval_until_stop,
                args=(offline_prods, stop_event, retrieval_scheduled, lta_retry_delay),
            )

            # launch in separate thread so that the as_completed loop is entered
            trigger_thread.start()

            for dl_task in concurrent.futures.as_completed(dl_tasks.values()):
                if not dl_task.exception() and dl_task.result():
                    product_info = dl_task.result()
                    downloaded_prods[product_info["id"]] = product_info
                # This elif catches the first dl_task that did not complete because
                # the product was not online and _download_online_retry returned None
                elif not dl_task.exception() and dl_task.result() is None:
                    stop_event.set()
                    for task in dl_tasks.values():
                        task.cancel()

            # Wait for trigger_thread to finish. This could still place a product on the
            # retrieval_scheduled queue.
            trigger_thread.join()

        retrieval_scheduled = {
            pid: info
            for pid, info in retrieval_scheduled.items()
            if pid not in downloaded_prods.keys()
        }

        failed_prods = {}
        for pid, info in product_infos.items():
            if pid not in downloaded_prods and pid not in retrieval_scheduled:
                info["exception"] = dl_tasks[pid].exception()
                failed_prods[pid] = info

        if len(failed_prods) == len(product_ids) and len(product_ids) > 0:
            exception = list(failed_prods.values())[0]["exception"]
            if exception is None:
                raise SentinelAPIError("Downloading all products failed for unknown reason")
            raise exception

        return downloaded_prods, retrieval_scheduled, failed_prods

    def _trigger_offline_retrieval_until_stop(
        self, product_infos, stop_event, retrieval_scheduled, retry_delay=600
    ):
        """Countinuously triggers retrieval of offline products

        This function is supposed to be called in a separate thread. By setting stop_event it can be stopped.

        Parameters
        ----------
        product_infos : dictionary
            Contains uuid of offline products as keys and their product information as values.
        stop_event: threading.Event
            If this event is set from another thread triggering from the LTA will stop
        retrieval_scheduled: dictionary
            Stores product information of triggered products. This can be accessed by other threads.
        retry_delay: integer
            After an unsuccessful triggering operation. Try again after this delay

        Notes
        -----
        https://scihub.copernicus.eu/userguide/LongTermArchive

        """

        for product_info in product_infos.values():
            while not stop_event.is_set():
                status_code = self._trigger_offline_retrieval(product_info["url"])

                if status_code == 202:
                    self.logger.info("%s accepted for retrieval", product_info["id"])
                    retrieval_scheduled[product_info["id"]] = product_info
                    break
                elif status_code == 403:
                    self.logger.info(
                        "Request for %s exceeded user quota. Retrying in %d seconds",
                        product_info["id"],
                        retry_delay,
                    )
                    stop_event.wait(timeout=retry_delay)
                else:
                    # Should not happen. As error are processed by _trigger_offline_retrieval
                    self.logger.error("Unexpected response %s from SciHub", status_code)
                    raise SentinelAPILTAError("Unexpected response from SciHub")

    def _download_online_retry(
        self, product_info, directory_path=".", checksum=True, max_attempts=10, **kwargs
    ):
        """Thin wrapper around download with retrying and checking whether a product is online

        Parameters
        ----------

        product_info : dict
            Contains the product's info as returned by get_product_info()
        directory_path : string, optional
            Where the file will be downloaded
        checksum : bool, optional
            If True, verify the downloaded file's integrity by checking its MD5 checksum.
            Throws InvalidChecksumError if the checksum does not match.
            Defaults to True.
        max_attempts : int, optional
            Number of allowed retries before giving up downloading a product. Defaults to 10.

        Returns
        -------
        dict or None:
            Either dictionary containing the product's info or if the product is not online just None
        """
        if max_attempts <= 0:
            return

        id = product_info["id"]
        title = product_info["title"]
        is_online = product_info.get("Online")
        if not is_online:
            # Re-check if the product's online status has changed
            is_online = self.is_online(id)
        if not is_online:
            self.logger.info("%s is not online.", id)
            return

        self.logger.info("%s is online. Starting download", id)
        last_exception = None
<<<<<<< HEAD
        for cnt in range(max_attempts):
            try:
                return self.download(id, directory_path, checksum)
            except Exception as e:
                if isinstance(e, InvalidChecksumError):
=======

        if self.is_online(product_info["id"]):
            self.logger.info("%s is online. Starting download", product_info["id"])
            for cnt in range(max_attempts):
                try:
                    ret_val = self.download(product_info["id"], directory_path, checksum, **kwargs)
                    break
                except InvalidChecksumError as e:
>>>>>>> 5230a198
                    self.logger.warning(
                        "Invalid checksum. The downloaded file for '%s' is corrupted.", title,
                    )
                else:
                    self.logger.exception("There was an error downloading %s", title)
                self.logger.info("%d retries left", max_attempts - cnt - 1)
                last_exception = e
        self.logger.info("No retries left for %s. Terminating.", title)
        raise last_exception

    def download_all_quicklooks(self, products, directory_path=".", n_concurrent_dl=2):
        """Download quicklook for a list of products.

        Takes a dict of product IDs: product data as input. This means that the return value of
        query() can be passed directly to this method.

        File names on the server are used for the downloaded images, e.g.
        "S2A_MSIL1C_20200924T104031_N0209_R008_T35WMV_20200926T135405.jpeg".

        Parameters
        ----------
        products : dict
            Dict of product IDs, product data
        directory_path : string
            Directory where the downloaded images will be downloaded
        n_concurrent_dl : integer
            Number of concurrent downloads

        Returns
        -------
        dict[string, dict]
            A dictionary containing the return value from download_quicklook() for each
            successfully downloaded quicklook
        dict[string, dict]
            A dictionary containing the error of products where either
            quicklook was not available or it had an unexpected content type
        """

        self.logger.info("Will download %d quicklooks", len(products))

        downloaded_quicklooks = {}
        failed_quicklooks = {}

        with concurrent.futures.ThreadPoolExecutor(max_workers=n_concurrent_dl) as dl_exec:
            dl_tasks = {}
            for pid in products:
                future = dl_exec.submit(self.download_quicklook, pid, directory_path)
                dl_tasks[future] = pid

            completed_tasks = concurrent.futures.as_completed(dl_tasks)

            for future in completed_tasks:
                product_info = future.result()
                if product_info["error"] == "":
                    downloaded_quicklooks[dl_tasks[future]] = product_info
                else:
                    failed_quicklooks[dl_tasks[future]] = product_info["error"]

        return downloaded_quicklooks, failed_quicklooks

    def download_quicklook(self, id, directory_path="."):
        """Download a quicklook for a product.

        Uses the filename on the server for the downloaded image, e.g.
        "S1A_EW_GRDH_1SDH_20141003T003840_20141003T003920_002658_002F54_4DD1.jpeg".

        Complete images are skipped.

        Parameters
        ----------
        id : string
            UUID of the product, e.g. 'a8dd0cfd-613e-45ce-868c-d79177b916ed'
        directory_path : string, optional
            Where the image will be downloaded

        Returns
        -------
        quicklook_info : dict
            Dictionary containing the quicklooks's response headers as well as the path on disk.
        """
        product_info = self.get_product_odata(id)
        url = product_info["quicklook_url"]

        path = join(directory_path, "{}.jpeg".format(product_info["title"]))
        product_info["path"] = path
        product_info["downloaded_bytes"] = 0
        product_info["error"] = ""

        self.logger.info("Downloading quicklook %s to %s", product_info["title"], path)

        r = self.session.get(url)
        _check_scihub_response(r, test_json=False)

        product_info["quicklook_size"] = len(r.content)

        if exists(path):
            return product_info

        content_type = r.headers["content-type"]
        if content_type != "image/jpeg":
            product_info["error"] = "Quicklook is not jpeg but {}".format(content_type)

        if product_info["error"] == "":
            with open(path, "wb") as fp:
                fp.write(r.content)
                product_info["downloaded_bytes"] = len(r.content)

        return product_info

    @staticmethod
    def get_products_size(products):
        """Return the total file size in GB of all products in the OpenSearch response."""
        size_total = 0
        for title, props in products.items():
            size_product = props["size"]
            size_value = float(size_product.split(" ")[0])
            size_unit = str(size_product.split(" ")[1])
            if size_unit == "MB":
                size_value /= 1024.0
            if size_unit == "KB":
                size_value /= 1024.0 * 1024.0
            size_total += size_value
        return round(size_total, 2)

    @staticmethod
    def check_query_length(query):
        """Determine whether a query to the OpenSearch API is too long.

        The length of a query string is limited to approximately 3938 characters but
        any special characters (that is, not alphanumeric or -_.*) will take up more space.

        Parameters
        ----------
        query : str
            The query string

        Returns
        -------
        float
            Ratio of the query length to the maximum length
        """
        # The server uses the Java's URLEncoder implementation internally, which we are replicating here
        effective_length = len(quote_plus(query, safe="-_.*").replace("~", "%7E"))

        return effective_length / 3938

    def _query_names(self, names):
        """Find products by their names, e.g.
        S1A_EW_GRDH_1SDH_20141003T003840_20141003T003920_002658_002F54_4DD1.

        Note that duplicates exist on server, so multiple products can be returned for each name.

        Parameters
        ----------
        names : list[string]
            List of product names.

        Returns
        -------
        dict[string, dict[str, dict]]
            A dictionary mapping each name to a dictionary which contains the products with
            that name (with ID as the key).
        """

        def chunks(l, n):
            """Yield successive n-sized chunks from l."""
            for i in range(0, len(l), n):
                yield l[i : i + n]

        products = {}
        # 40 names per query fits reasonably well inside the query limit
        for chunk in chunks(names, 40):
            query = " OR ".join(chunk)
            products.update(self.query(raw=query))

        # Group the products
        output = OrderedDict((name, dict()) for name in names)
        for id, metadata in products.items():
            name = metadata["identifier"]
            output[name][id] = metadata

        return output

    def check_files(self, paths=None, ids=None, directory=None, delete=False):
        """Verify the integrity of product files on disk.

        Integrity is checked by comparing the size and checksum of the file with the respective
        values on the server.

        The input can be a list of products to check or a list of IDs and a directory.

        In cases where multiple products with different IDs exist on the server for given product
        name, the file is considered to be correct if any of them matches the file size and
        checksum. A warning is logged in such situations.

        The corrupt products' OData info is included in the return value to make it easier to
        re-download the products, if necessary.

        Parameters
        ----------
        paths : list[string]
            List of product file paths.
        ids : list[string]
            List of product IDs.
        directory : string
            Directory where the files are located, if checking based on product IDs.
        delete : bool
            Whether to delete corrupt products. Defaults to False.

        Returns
        -------
        dict[str, list[dict]]
            A dictionary listing the invalid or missing files. The dictionary maps the corrupt
            file paths to a list of OData dictionaries of matching products on the server (as
            returned by :meth:`SentinelAPI.get_product_odata()`).
        """
        if not ids and not paths:
            raise ValueError("Must provide either file paths or product IDs and a directory")
        if ids and not directory:
            raise ValueError("Directory value missing")
        paths = paths or []
        ids = ids or []

        def name_from_path(path):
            return splitext(basename(path))[0]

        # Get product IDs corresponding to the files on disk
        names = []
        if paths:
            names = list(map(name_from_path, paths))
            result = self._query_names(names)
            for product_dicts in result.values():
                ids += list(product_dicts)
        names_from_paths = set(names)
        ids = set(ids)

        # Collect the OData information for each product
        # Product name -> list of matching odata dicts
        product_infos = defaultdict(list)
        for id in ids:
            odata = self.get_product_odata(id)
            name = odata["title"]
            product_infos[name].append(odata)

            # Collect
            if name not in names_from_paths:
                paths.append(join(directory, name + ".zip"))

        # Now go over the list of products and check them
        corrupt = {}
        for path in paths:
            name = name_from_path(path)

            if len(product_infos[name]) > 1:
                self.logger.warning("{} matches multiple products on server".format(path))

            if not exists(path):
                # We will consider missing files as corrupt also
                self.logger.info("{} does not exist on disk".format(path))
                corrupt[path] = product_infos[name]
                continue

            is_fine = False
            for product_info in product_infos[name]:
                if getsize(path) == product_info["size"] and self._md5_compare(
                    path, product_info["md5"]
                ):
                    is_fine = True
                    break
            if not is_fine:
                self.logger.info("{} is corrupt".format(path))
                corrupt[path] = product_infos[name]
                if delete:
                    remove(path)

        return corrupt

    def _md5_compare(self, file_path, checksum, block_size=2 ** 13):
        """Compare a given MD5 checksum with one calculated from a file."""
        with closing(
            self._tqdm(desc="MD5 checksumming", total=getsize(file_path), unit="B", unit_scale=True)
        ) as progress:
            md5 = hashlib.md5()
            with open(file_path, "rb") as f:
                while True:
                    block_data = f.read(block_size)
                    if not block_data:
                        break
                    md5.update(block_data)
                    progress.update(len(block_data))
            return md5.hexdigest().lower() == checksum.lower()

    def _download(self, url, path, session, file_size):
        headers = {}
        continuing = exists(path)
        if continuing:
            already_downloaded_bytes = getsize(path)
            headers = {"Range": "bytes={}-".format(already_downloaded_bytes)}
        else:
            already_downloaded_bytes = 0
        downloaded_bytes = 0
        with closing(
            session.get(url, stream=True, auth=session.auth, headers=headers, timeout=self.timeout)
        ) as r, closing(
            self._tqdm(
                desc="Downloading",
                total=file_size,
                unit="B",
                unit_scale=True,
                initial=already_downloaded_bytes,
            )
        ) as progress:
            _check_scihub_response(r, test_json=False)
            chunk_size = 2 ** 20  # download in 1 MB chunks
            mode = "ab" if continuing else "wb"
            with open(path, mode) as f:
                for chunk in r.iter_content(chunk_size=chunk_size):
                    if chunk:  # filter out keep-alive new chunks
                        f.write(chunk)
                        progress.update(len(chunk))
                        downloaded_bytes += len(chunk)
            # Return the number of bytes downloaded
            return downloaded_bytes

    def _tqdm(self, **kwargs):
        """tqdm progressbar wrapper. May be overridden to customize progressbar behavior"""
        kwargs.update({"disable": not self.show_progressbars})
        return tqdm(**kwargs)

    def _add_quicklook_url(self, product):
        id = product["id"]
        url = urljoin(
            self.api_url, "odata/v1/Products('{}')/Products('Quicklook')/$value".format(id)
        )
        product["quicklook_url"] = url

    def get_stream(self, id):
        """Exposes requests response ready to stream product to e.g. S3.

        Parameters
        ----------
        id : string
            UUID of the product, e.g. 'a8dd0cfd-613e-45ce-868c-d79177b916ed'

        Returns
        -------
        tuple:
            raw socket response from server, contains product's info as returned by get_product_info()
        """
        product_info = self.get_product_odata(id)
        if not product_info["Online"]:
            raise NotImplementedError("Product is offline, no retrieval implemented.")
        r = self.session.get(
            product_info["url"],
            stream=True,
            auth=self.session.auth,
        )
        return r.raw, product_info


def read_geojson(geojson_file):
    """Read a GeoJSON file into a GeoJSON object."""
    with open(geojson_file) as f:
        return geojson.load(f)


def geojson_to_wkt(geojson_obj, feature_number=0, decimals=4):
    """Convert a GeoJSON object to Well-Known Text. Intended for use with OpenSearch queries.

    In case of FeatureCollection, only one of the features is used (the first by default).
    3D points are converted to 2D.

    Parameters
    ----------
    geojson_obj : dict
        a GeoJSON object
    feature_number : int, optional
        Feature to extract polygon from (in case of MultiPolygon
        FeatureCollection), defaults to first feature
    decimals : int, optional
        Number of decimal figures after point to round coordinate to. Defaults to 4 (about 10
        meters).

    Returns
    -------
    str
        Well-Known Text string representation of the geometry
    """
    if "coordinates" in geojson_obj:
        geometry = geojson_obj
    elif "geometry" in geojson_obj:
        geometry = geojson_obj["geometry"]
    else:
        geometry = geojson_obj["features"][feature_number]["geometry"]

    def ensure_2d(geometry):
        if isinstance(geometry[0], (list, tuple)):
            return list(map(ensure_2d, geometry))
        else:
            return geometry[:2]

    def check_bounds(geometry):
        if isinstance(geometry[0], (list, tuple)):
            return list(map(check_bounds, geometry))
        else:
            if geometry[0] > 180 or geometry[0] < -180:
                raise ValueError("Longitude is out of bounds, check your JSON format or data")
            if geometry[1] > 90 or geometry[1] < -90:
                raise ValueError("Latitude is out of bounds, check your JSON format or data")

    # Discard z-coordinate, if it exists
    geometry["coordinates"] = ensure_2d(geometry["coordinates"])
    check_bounds(geometry["coordinates"])

    wkt = geomet.wkt.dumps(geometry, decimals=decimals)
    # Strip unnecessary spaces
    wkt = re.sub(r"(?<!\d) ", "", wkt)
    return wkt


def format_query_date(in_date):
    r"""
    Format a date, datetime or a YYYYMMDD string input as YYYY-MM-DDThh:mm:ssZ
    or validate a date string as suitable for the full text search interface and return it.

    `None` will be converted to '\*', meaning an unlimited date bound in date ranges.

    Parameters
    ----------
    in_date : str or datetime or date or None
        Date to be formatted

    Returns
    -------
    str
        Formatted string

    Raises
    ------
    ValueError
        If the input date type is incorrect or passed date string is invalid
    """
    if in_date is None:
        return "*"
    if isinstance(in_date, (datetime, date)):
        return in_date.strftime("%Y-%m-%dT%H:%M:%SZ")
    elif not isinstance(in_date, str):
        raise ValueError("Expected a string or a datetime object. Received {}.".format(in_date))

    in_date = in_date.strip()
    if in_date == "*":
        # '*' can be used for one-sided range queries e.g. ingestiondate:[* TO NOW-1YEAR]
        return in_date

    # Reference: https://cwiki.apache.org/confluence/display/solr/Working+with+Dates

    # ISO-8601 date or NOW
    valid_date_pattern = r"^(?:\d{4}-\d\d-\d\dT\d\d:\d\d:\d\d(?:\.\d+)?Z|NOW)"
    # date arithmetic suffix is allowed
    units = r"(?:YEAR|MONTH|DAY|HOUR|MINUTE|SECOND)"
    valid_date_pattern += r"(?:[-+]\d+{}S?)*".format(units)
    # dates can be rounded to a unit of time
    # e.g. "NOW/DAY" for dates since 00:00 today
    valid_date_pattern += r"(?:/{}S?)*$".format(units)
    in_date = in_date.strip()
    if re.match(valid_date_pattern, in_date):
        return in_date

    try:
        return datetime.strptime(in_date, "%Y%m%d").strftime("%Y-%m-%dT%H:%M:%SZ")
    except ValueError:
        raise ValueError("Unsupported date value {}".format(in_date))


def _check_scihub_response(response, test_json=True, query_string=None):
    """Check that the response from server has status code 2xx and that the response is valid JSON."""
    # Prevent requests from needing to guess the encoding
    # SciHub appears to be using UTF-8 in all of their responses
    response.encoding = "utf-8"
    try:
        response.raise_for_status()
        if test_json:
            response.json()
    except (requests.HTTPError, ValueError):
        msg = None
        try:
            msg = response.headers["cause-message"]
        except Exception:
            try:
                msg = response.json()["error"]["message"]["value"]
            except Exception:
                if not response.text.strip().startswith("{"):
                    try:
                        h = html2text.HTML2Text()
                        h.ignore_images = True
                        h.ignore_anchors = True
                        msg = h.handle(response.text).strip()
                    except Exception:
                        pass

        if msg is None:
            error = ServerError("Invalid API response", response)
        elif response.status_code == 401:
            msg = "Invalid user name or password"
            if "scihub.copernicus.eu/apihub" in response.url:
                msg += (
                    ". Note that account creation and password changes may take up to a week "
                    "to propagate to the 'https://scihub.copernicus.eu/apihub/' API URL you are using. "
                    "Consider switching to 'https://scihub.copernicus.eu/dhus/' instead in the mean time."
                )
            error = UnauthorizedError(msg, response)
        elif "Request Entity Too Large" in msg or "Request-URI Too Long" in msg:
            msg = "Server was unable to process the query due to its excessive length"
            if query_string is not None:
                length = SentinelAPI.check_query_length(query_string)
                msg += (
                    " (approximately {:.3}x times the maximum allowed). "
                    "Consider using SentinelAPI.check_query_length() for "
                    "client-side validation of the query string length.".format(length)
                )
            error = QueryLengthError(msg, response)
        elif "InvalidKeyException" in msg:
            msg = msg.split(" : ", 1)[-1]
            error = InvalidKeyError(msg, response)
        elif 500 <= response.status_code < 600 or msg:
            # 5xx: Server Error
            error = ServerError(msg, response)
        else:
            error = SentinelAPIError(msg, response)

        # Suppress "During handling of the above exception..." message
        # 'raise error from None' with Python 2 compatibility
        raise error from None


def _format_order_by(order_by):
    if not order_by or not order_by.strip():
        return None
    output = []
    for part in order_by.split(","):
        part = part.strip()
        dir = " asc"
        if part[0] == "+":
            part = part[1:]
        elif part[0] == "-":
            dir = " desc"
            part = part[1:]
        if not part or not part.isalnum():
            raise ValueError("Invalid order by value ({})".format(order_by))
        output.append(part + dir)
    return ",".join(output)


def _parse_gml_footprint(geometry_str):
    # workaround for https://github.com/sentinelsat/sentinelsat/issues/286
    if geometry_str is None:  # pragma: no cover
        return None
    geometry_xml = ET.fromstring(geometry_str)
    poly_coords_str = (
        geometry_xml.find("{http://www.opengis.net/gml}outerBoundaryIs")
        .find("{http://www.opengis.net/gml}LinearRing")
        .findtext("{http://www.opengis.net/gml}coordinates")
    )
    poly_coords = (coord.split(",")[::-1] for coord in poly_coords_str.split(" "))
    coord_string = ",".join(" ".join(coord) for coord in poly_coords)
    return "POLYGON(({}))".format(coord_string)


def _parse_iso_date(content):
    if "." in content:
        return datetime.strptime(content, "%Y-%m-%dT%H:%M:%S.%fZ")
    else:
        return datetime.strptime(content, "%Y-%m-%dT%H:%M:%SZ")


def _parse_odata_timestamp(in_date):
    """Convert the timestamp received from OData JSON API to a datetime object."""
    timestamp = int(in_date.replace("/Date(", "").replace(")/", ""))
    seconds = timestamp // 1000
    ms = timestamp % 1000
    return datetime.utcfromtimestamp(seconds) + timedelta(milliseconds=ms)


def _parse_opensearch_response(products):
    """Convert a query response to a dictionary.

    The resulting dictionary structure is {<product id>: {<property>: <value>}}.
    The property values are converted to their respective Python types unless `parse_values`
    is set to `False`.
    """

    converters = {"date": _parse_iso_date, "int": int, "long": int, "float": float, "double": float}

    # Keep the string type by default
    def default_converter(x):
        return x

    output = OrderedDict()
    for prod in products:
        product_dict = {}
        prod_id = prod["id"]
        output[prod_id] = product_dict
        for key in prod:
            if key == "id":
                continue
            if isinstance(prod[key], str):
                product_dict[key] = prod[key]
            else:
                properties = prod[key]
                if isinstance(properties, dict):
                    properties = [properties]
                if key == "link":
                    for p in properties:
                        name = "link"
                        if "rel" in p:
                            name = "link_" + p["rel"]
                        product_dict[name] = p["href"]
                else:
                    f = converters.get(key, default_converter)
                    for p in properties:
                        try:
                            product_dict[p["name"]] = f(p["content"])
                        except KeyError:
                            # Sentinel-3 has one element 'arr'
                            # which violates the name:content convention
                            product_dict[p["name"]] = f(p["str"])
    return output


def _parse_odata_response(product):
    output = {
        "id": product["Id"],
        "title": product["Name"],
        "size": int(product["ContentLength"]),
        product["Checksum"]["Algorithm"].lower(): product["Checksum"]["Value"],
        "date": _parse_odata_timestamp(product["ContentDate"]["Start"]),
        "footprint": _parse_gml_footprint(product["ContentGeometry"]),
        "url": product["__metadata"]["media_src"],
        "Online": product.get("Online", True),
        "Creation Date": _parse_odata_timestamp(product["CreationDate"]),
        "Ingestion Date": _parse_odata_timestamp(product["IngestionDate"]),
    }
    # Parse the extended metadata, if provided
    converters = [int, float, _parse_iso_date]
    for attr in product["Attributes"].get("results", []):
        value = attr["Value"]
        for f in converters:
            try:
                value = f(attr["Value"])
                break
            except ValueError:
                pass
        output[attr["Name"]] = value
    return output


def placename_to_wkt(place_name):
    """Geocodes the place name to rectangular bounding extents using Nominatim API and
       returns the corresponding 'ENVELOPE' form Well-Known-Text.

    Parameters
    ----------
    place_name : str
        the query to geocode

    Raises
    ------
    ValueError
        If no matches to the place name were found.

    Returns
    -------
    wkt_envelope : str
        Bounding box of the location as an 'ENVELOPE(minX, maxX, maxY, minY)' WKT string.
    info : Dict[str, any]
        Matched location's metadata returned by Nominatim.
    """
    rqst = requests.get(
        "https://nominatim.openstreetmap.org/search",
        params={"q": place_name, "format": "geojson"},
        headers={"User-Agent": "sentinelsat/" + sentinelsat_version},
    )
    rqst.raise_for_status()
    features = rqst.json()["features"]
    if len(features) == 0:
        raise ValueError('Unable to find a matching location for "{}"'.format(place_name))
    # Get the First result's bounding box and description.
    feature = features[0]
    minX, minY, maxX, maxY = feature["bbox"]
    # ENVELOPE is a non-standard WKT format supported by Solr
    # https://lucene.apache.org/solr/guide/6_6/spatial-search.html#SpatialSearch-BBoxField
    wkt_envelope = "ENVELOPE({}, {}, {}, {})".format(minX, maxX, maxY, minY)
    info = feature["properties"]
    info["bbox"] = feature["bbox"]
    return wkt_envelope, info


def is_wkt(possible_wkt):
    pattern = r"^((MULTI)?(POINT|LINESTRING|POLYGON)|GEOMETRYCOLLECTION|ENVELOPE)\s*\(.+\)$"
    return re.match(pattern, possible_wkt.strip().upper()) is not None<|MERGE_RESOLUTION|>--- conflicted
+++ resolved
@@ -572,18 +572,11 @@
 
 
         .. versionchanged:: 0.15
-           Added ``**kwargs`` parameter to allow easier specialization of the :class:`SentinelAPI` cass.
+           Added ``**kwargs`` parameter to allow easier specialization of the :class:`SentinelAPI` class.
         """
         product_info = self.get_product_odata(id)
-<<<<<<< HEAD
-
-        # determine filename
         filename = self._get_filename(product_info)
         path = join(directory_path, filename)
-=======
-        ext = kwargs.get("file_ext", ".zip")
-        path = join(directory_path, product_info["title"] + ext)
->>>>>>> 5230a198
         product_info["path"] = path
         product_info["downloaded_bytes"] = 0
 
@@ -752,16 +745,12 @@
             triggered for retrieval from the long term archive but not downloaded.
         dict[string, dict]
             A dictionary containing the product information of products where either
-<<<<<<< HEAD
             downloading or triggering failed. "exception" field with the exception info
             is included to the product info dict.
-=======
-            downloading or triggering failed
 
 
         .. versionchanged:: 0.15
            Added ``**kwargs`` parameter to allow easier specialization of the :class:`SentinelAPI` lcass.
->>>>>>> 5230a198
         """
 
         product_ids = list(products)
@@ -803,24 +792,13 @@
             # First all online products are downloaded. Subsequently, offline products that might
             # have become available in the meantime are requested.
             for product_info in itertools.chain(online_prods.values(), offline_prods.values()):
-<<<<<<< HEAD
                 dl_tasks[product_info["id"]] = dl_exec.submit(
                     self._download_online_retry,
                     product_info,
                     directory_path,
                     checksum,
                     max_attempts=max_attempts,
-=======
-                dl_tasks.append(
-                    dl_exec.submit(
-                        self._download_online_retry,
-                        product_info,
-                        directory_path,
-                        checksum,
-                        max_attempts=max_attempts,
-                        **kwargs
-                    )
->>>>>>> 5230a198
+                    **kwargs
                 )
 
             stop_event = threading.Event()
@@ -934,6 +912,7 @@
         -------
         dict or None:
             Either dictionary containing the product's info or if the product is not online just None
+
         """
         if max_attempts <= 0:
             return
@@ -950,22 +929,11 @@
 
         self.logger.info("%s is online. Starting download", id)
         last_exception = None
-<<<<<<< HEAD
         for cnt in range(max_attempts):
             try:
-                return self.download(id, directory_path, checksum)
+                return self.download(id, directory_path, checksum, **kwargs)
             except Exception as e:
                 if isinstance(e, InvalidChecksumError):
-=======
-
-        if self.is_online(product_info["id"]):
-            self.logger.info("%s is online. Starting download", product_info["id"])
-            for cnt in range(max_attempts):
-                try:
-                    ret_val = self.download(product_info["id"], directory_path, checksum, **kwargs)
-                    break
-                except InvalidChecksumError as e:
->>>>>>> 5230a198
                     self.logger.warning(
                         "Invalid checksum. The downloaded file for '%s' is corrupted.", title,
                     )
@@ -1497,7 +1465,6 @@
             error = SentinelAPIError(msg, response)
 
         # Suppress "During handling of the above exception..." message
-        # 'raise error from None' with Python 2 compatibility
         raise error from None
 
 

import logging
import os

import click
import geojson as gj
import requests.utils

from sentinelsat import __version__ as sentinelsat_version
<<<<<<< HEAD
from sentinelsat.sentinel import (
    SentinelAPI,
    SentinelAPIError,
    geojson_to_wkt,
    read_geojson,
    placename_to_wkt,
    is_wkt,
)
=======
from sentinelsat.sentinel import SentinelAPI, geojson_to_wkt, read_geojson, placename_to_wkt
from sentinelsat.exceptions import InvalidKeyError
>>>>>>> 4bf367a9

logger = logging.getLogger("sentinelsat")


def _set_logger_handler(level="INFO"):
    logger.setLevel(level)
    h = logging.StreamHandler()
    h.setLevel(level)
    fmt = logging.Formatter("%(message)s")
    h.setFormatter(fmt)
    logger.addHandler(h)


class CommaSeparatedString(click.ParamType):
    name = "comma-string"

    def convert(self, value, param, ctx):
        if value:
            return value.split(",")
        else:
            return value


@click.command(context_settings=dict(help_option_names=["-h", "--help"]))
@click.option(
    "--user",
    "-u",
    envvar="DHUS_USER",
    default=None,
    help="Username (or environment variable DHUS_USER is set)",
)
@click.option(
    "--password",
    "-p",
    envvar="DHUS_PASSWORD",
    default=None,
    help="Password (or environment variable DHUS_PASSWORD is set)",
)
@click.option(
    "--url",
    default="https://scihub.copernicus.eu/apihub/",
    envvar="DHUS_URL",
    help="""Define API URL. Default URL is
        'https://scihub.copernicus.eu/apihub/' (or environment variable DHUS_URL).
        """,
)
@click.option(
    "--start",
    "-s",
    default="NOW-1DAY",
    show_default=True,
    help="Start date of the query in the format YYYYMMDD.",
)
@click.option(
    "--end",
    "-e",
    default="NOW",
    show_default=True,
    help="End date of the query in the format YYYYMMDD.",
)
@click.option("--geometry", "-g", type=str, help="Search area geometry as GeoJSON file.")
@click.option(
    "--uuid",
    type=CommaSeparatedString(),
    default=None,
    help="Select a specific product UUID instead of a query. Multiple UUIDs can separated by comma.",
)
@click.option(
    "--name",
    type=CommaSeparatedString(),
    default=None,
    help="Select specific product(s) by filename. Supports wildcards.",
)
@click.option(
    "--sentinel",
    type=click.Choice(["1", "2", "3", "5"]),
    help="Limit search to a Sentinel satellite (constellation)",
)
@click.option(
    "--instrument",
    type=click.Choice(["MSI", "SAR-C SAR", "SLSTR", "OLCI", "SRAL"]),
    help="Limit search to a specific instrument on a Sentinel satellite.",
)
@click.option(
    "--producttype", type=str, default=None, help="Limit search to a Sentinel product type."
)
@click.option(
    "-c",
    "--cloud",
    type=int,
    help="Maximum cloud cover in percent. (requires --sentinel to be 2 or 3)",
)
@click.option(
    "-o",
    "--order-by",
    help="Comma-separated list of keywords to order the result by. "
    "Prefix keywords with '-' for descending order.",
)
@click.option(
    "-l", "--limit", type=int, help="Maximum number of results to return. Defaults to no limit."
)
@click.option("--download", "-d", is_flag=True, help="Download all results of the query.")
@click.option(
    "--path",
    type=click.Path(exists=True),
    default=".",
    help="Set the path where the files will be saved.",
)
@click.option(
    "--query",
    "-q",
    type=CommaSeparatedString(),
    default=None,
    help="""Extra search keywords you want to use in the query. Separate
        keywords with comma. Example: 'producttype=GRD,polarisationmode=HH'.
        """,
)
@click.option(
    "--location",
    type=str,
    help="Return only products overlapping with the bounding box of given location, "
    "e.g. 'Berlin', 'Germany' or '52.393974, 13.066955'.",
)
@click.option(
    "--footprints",
    is_flag=True,
    help="""Create a geojson file search_footprints.geojson with footprints
    and metadata of the returned products.
    """,
)
@click.option("--info", is_flag=True, is_eager=True, help="Displays the DHuS version used")
@click.version_option(version=sentinelsat_version, prog_name="sentinelsat")
def cli(
    user,
    password,
    geometry,
    start,
    end,
    uuid,
    name,
    download,
    sentinel,
    producttype,
    instrument,
    cloud,
    footprints,
    path,
    query,
    url,
    order_by,
    location,
    limit,
    info,
):
    """Search for Sentinel products and, optionally, download all the results
    and/or create a geojson file with the search result footprints.
    Beyond your Copernicus Open Access Hub user and password, you must pass a geojson file
    containing the geometry of the area you want to search for or the UUIDs of the products. If you
    don't specify the start and end dates, it will search in the last 24 hours.
    """

    _set_logger_handler()

    if user is None or password is None:
        try:
            user, password = requests.utils.get_netrc_auth(url)
        except TypeError:
            pass

    if user is None or password is None:
        raise click.UsageError(
            "Missing --user and --password. Please see docs "
            "for environment variables and .netrc support."
        )

    api = SentinelAPI(user, password, url)

    if info:
        ctx = click.get_current_context()
        click.echo("DHuS version: " + api.dhus_version)
        ctx.exit()

    search_kwargs = {}
    if sentinel and not (producttype or instrument):
        search_kwargs["platformname"] = "Sentinel-" + sentinel

    if instrument and not producttype:
        search_kwargs["instrumentshortname"] = instrument

    if producttype:
        search_kwargs["producttype"] = producttype

    if cloud:
        if sentinel not in ["2", "3"]:
            logger.error("Cloud cover is only supported for Sentinel 2 and 3.")
            exit(1)
        search_kwargs["cloudcoverpercentage"] = (0, cloud)

    if query is not None:
        search_kwargs.update((x.split("=") for x in query))

    if location is not None:
        wkt, place_name = placename_to_wkt(location)
        logger.info("The location we are querying is: '%s', '%s'".format(place_name, wkt))
        search_kwargs["area"] = wkt

    if geometry is not None:
        # check if the value is an existing path
        if os.path.exists(geometry):
            search_kwargs["area"] = geojson_to_wkt(read_geojson(geometry))
        # check if the value is a GeoJSON
        else:
            try:
                geometry = eval(geometry)
                search_kwargs["area"] = geojson_to_wkt(geometry)
            except SyntaxError:
                # check if the value is a WKT
                if is_wkt(geometry):
                    search_kwargs["area"] = geometry
                else:
                    logger.error(
                        "The geometry input is neither a GeoJSON file with a valid path, "
                        "a GeoJSON String or a WKT string."
                    )
                    exit(1)

    if uuid is not None:
        uuid_list = [x.strip() for x in uuid]
        products = {}
        for productid in uuid_list:
            try:
                products[productid] = api.get_product_odata(productid)
            except InvalidKeyError:
                logger.error("No product with ID '%s' exists on server", productid)
                exit(1)
    elif name is not None:
        search_kwargs["identifier"] = name[0] if len(name) == 1 else "(" + " OR ".join(name) + ")"
        products = api.query(order_by=order_by, limit=limit, **search_kwargs)
    else:
        start = start or "19000101"
        end = end or "NOW"
        products = api.query(date=(start, end), order_by=order_by, limit=limit, **search_kwargs)

    if footprints is True:
        footprints_geojson = api.to_geojson(products)
        with open(os.path.join(path, "search_footprints.geojson"), "w") as outfile:
            outfile.write(gj.dumps(footprints_geojson))

    if download is True:
        product_infos, triggered, failed_downloads = api.download_all(products, path)
        if len(failed_downloads) > 0:
            with open(os.path.join(path, "corrupt_scenes.txt"), "w") as outfile:
                for failed_id in failed_downloads:
                    outfile.write("%s : %s\n" % (failed_id, products[failed_id]["title"]))
    else:
        for product_id, props in products.items():
            if uuid is None:
                logger.info("Product %s - %s", product_id, props["summary"])
            else:  # querying uuids has no summary key
                logger.info(
                    "Product %s - %s - %s MB",
                    product_id,
                    props["title"],
                    round(int(props["size"]) / (1024.0 * 1024.0), 2),
                )
        if uuid is None:
            logger.info("---")
            logger.info(
                "%s scenes found with a total size of %.2f GB",
                len(products),
                api.get_products_size(products),
            )<|MERGE_RESOLUTION|>--- conflicted
+++ resolved
@@ -6,7 +6,7 @@
 import requests.utils
 
 from sentinelsat import __version__ as sentinelsat_version
-<<<<<<< HEAD
+
 from sentinelsat.sentinel import (
     SentinelAPI,
     SentinelAPIError,
@@ -15,10 +15,9 @@
     placename_to_wkt,
     is_wkt,
 )
-=======
-from sentinelsat.sentinel import SentinelAPI, geojson_to_wkt, read_geojson, placename_to_wkt
+
 from sentinelsat.exceptions import InvalidKeyError
->>>>>>> 4bf367a9
+
 
 logger = logging.getLogger("sentinelsat")
 

import logging
import os

import click
import geojson as gj
import requests.utils

from sentinelsat import __version__ as sentinelsat_version
<<<<<<< HEAD
from sentinelsat.sentinel import (
    SentinelAPI,
    SentinelAPIError,
    geojson_to_wkt,
    read_geojson,
    placename_to_wkt,
)
=======
from sentinelsat.exceptions import InvalidKeyError
from sentinelsat.sentinel import SentinelAPI, geojson_to_wkt, read_geojson
>>>>>>> 29b1536a

logger = logging.getLogger("sentinelsat")


def _set_logger_handler(level="INFO"):
    logger.setLevel(level)
    h = logging.StreamHandler()
    h.setLevel(level)
    fmt = logging.Formatter("%(message)s")
    h.setFormatter(fmt)
    logger.addHandler(h)


class CommaSeparatedString(click.ParamType):
    name = "comma-string"

    def convert(self, value, param, ctx):
        if value:
            return value.split(",")
        else:
            return value


@click.command(context_settings=dict(help_option_names=["-h", "--help"]))
@click.option(
    "--user",
    "-u",
    envvar="DHUS_USER",
    default=None,
    help="Username (or environment variable DHUS_USER is set)",
)
@click.option(
    "--password",
    "-p",
    envvar="DHUS_PASSWORD",
    default=None,
    help="Password (or environment variable DHUS_PASSWORD is set)",
)
@click.option(
    "--url",
    default="https://scihub.copernicus.eu/apihub/",
    envvar="DHUS_URL",
    help="""Define API URL. Default URL is
        'https://scihub.copernicus.eu/apihub/' (or environment variable DHUS_URL).
        """,
)
@click.option(
    "--start",
    "-s",
    default="NOW-1DAY",
    show_default=True,
    help="Start date of the query in the format YYYYMMDD.",
)
@click.option(
    "--end",
    "-e",
    default="NOW",
    show_default=True,
    help="End date of the query in the format YYYYMMDD.",
)
@click.option(
    "--geometry", "-g", type=click.Path(exists=True), help="Search area geometry as GeoJSON file."
)
@click.option(
    "--uuid",
    type=CommaSeparatedString(),
    default=None,
    help="Select a specific product UUID instead of a query. Multiple UUIDs can separated by comma.",
)
@click.option(
    "--name",
    type=CommaSeparatedString(),
    default=None,
    help="Select specific product(s) by filename. Supports wildcards.",
)
@click.option(
    "--sentinel",
    type=click.Choice(["1", "2", "3", "5"]),
    help="Limit search to a Sentinel satellite (constellation)",
)
@click.option(
    "--instrument",
    type=click.Choice(["MSI", "SAR-C SAR", "SLSTR", "OLCI", "SRAL"]),
    help="Limit search to a specific instrument on a Sentinel satellite.",
)
@click.option(
    "--producttype", type=str, default=None, help="Limit search to a Sentinel product type."
)
@click.option(
    "-c",
    "--cloud",
    type=int,
    help="Maximum cloud cover in percent. (requires --sentinel to be 2 or 3)",
)
@click.option(
    "-o",
    "--order-by",
    help="Comma-separated list of keywords to order the result by. "
    "Prefix keywords with '-' for descending order.",
)
@click.option(
    "-l", "--limit", type=int, help="Maximum number of results to return. Defaults to no limit."
)
@click.option("--download", "-d", is_flag=True, help="Download all results of the query.")
@click.option(
    "--path",
    type=click.Path(exists=True),
    default=".",
    help="Set the path where the files will be saved.",
)
@click.option(
    "--query",
    "-q",
    type=CommaSeparatedString(),
    default=None,
    help="""Extra search keywords you want to use in the query. Separate
        keywords with comma. Example: 'producttype=GRD,polarisationmode=HH'.
        """,
)
@click.option(
    "--location",
    type=str,
    help="Return only products overlapping with the bounding box of given location, "
    "e.g. 'Berlin', 'Germany' or '52.393974, 13.066955'.",
)
@click.option(
    "--footprints",
    is_flag=True,
    help="""Create a geojson file search_footprints.geojson with footprints
    and metadata of the returned products.
    """,
)
@click.option("--info", is_flag=True, is_eager=True, help="Displays the DHuS version used")
@click.version_option(version=sentinelsat_version, prog_name="sentinelsat")
def cli(
    user,
    password,
    geometry,
    start,
    end,
    uuid,
    name,
    download,
    sentinel,
    producttype,
    instrument,
    cloud,
    footprints,
    path,
    query,
    url,
    order_by,
    location,
    limit,
    info,
):
    """Search for Sentinel products and, optionally, download all the results
    and/or create a geojson file with the search result footprints.
    Beyond your Copernicus Open Access Hub user and password, you must pass a geojson file
    containing the geometry of the area you want to search for or the UUIDs of the products. If you
    don't specify the start and end dates, it will search in the last 24 hours.
    """

    _set_logger_handler()

    if user is None or password is None:
        try:
            user, password = requests.utils.get_netrc_auth(url)
        except TypeError:
            pass

    if user is None or password is None:
        raise click.UsageError(
            "Missing --user and --password. Please see docs "
            "for environment variables and .netrc support."
        )

    api = SentinelAPI(user, password, url)

    if info:
        ctx = click.get_current_context()
        click.echo("DHuS version: " + api.dhus_version)
        ctx.exit()

    search_kwargs = {}
    if sentinel and not (producttype or instrument):
        search_kwargs["platformname"] = "Sentinel-" + sentinel

    if instrument and not producttype:
        search_kwargs["instrumentshortname"] = instrument

    if producttype:
        search_kwargs["producttype"] = producttype

    if cloud:
        if sentinel not in ["2", "3"]:
            logger.error("Cloud cover is only supported for Sentinel 2 and 3.")
            exit(1)
        search_kwargs["cloudcoverpercentage"] = (0, cloud)

    if query is not None:
        search_kwargs.update((x.split("=") for x in query))

    if location is not None:
        wkt, place_name = placename_to_wkt(location)
        logger.info("The location we are querying is: '%s', '%s'".format(place_name, wkt))
        search_kwargs["area"] = wkt

    if geometry is not None:
        search_kwargs["area"] = geojson_to_wkt(read_geojson(geometry))

    if uuid is not None:
        uuid_list = [x.strip() for x in uuid]
        products = {}
        for productid in uuid_list:
            try:
                products[productid] = api.get_product_odata(productid)
            except InvalidKeyError:
                logger.error("No product with ID '%s' exists on server", productid)
                exit(1)
    elif name is not None:
        search_kwargs["identifier"] = name[0] if len(name) == 1 else "(" + " OR ".join(name) + ")"
        products = api.query(order_by=order_by, limit=limit, **search_kwargs)
    else:
        start = start or "19000101"
        end = end or "NOW"
        products = api.query(date=(start, end), order_by=order_by, limit=limit, **search_kwargs)

    if footprints is True:
        footprints_geojson = api.to_geojson(products)
        with open(os.path.join(path, "search_footprints.geojson"), "w") as outfile:
            outfile.write(gj.dumps(footprints_geojson))

    if download is True:
        product_infos, triggered, failed_downloads = api.download_all(products, path)
        if len(failed_downloads) > 0:
            with open(os.path.join(path, "corrupt_scenes.txt"), "w") as outfile:
                for failed_id in failed_downloads:
                    outfile.write("%s : %s\n" % (failed_id, products[failed_id]["title"]))
    else:
        for product_id, props in products.items():
            if uuid is None:
                logger.info("Product %s - %s", product_id, props["summary"])
            else:  # querying uuids has no summary key
                logger.info(
                    "Product %s - %s - %s MB",
                    product_id,
                    props["title"],
                    round(int(props["size"]) / (1024.0 * 1024.0), 2),
                )
        if uuid is None:
            logger.info("---")
            logger.info(
                "%s scenes found with a total size of %.2f GB",
                len(products),
                api.get_products_size(products),
            )<|MERGE_RESOLUTION|>--- conflicted
+++ resolved
@@ -6,18 +6,8 @@
 import requests.utils
 
 from sentinelsat import __version__ as sentinelsat_version
-<<<<<<< HEAD
-from sentinelsat.sentinel import (
-    SentinelAPI,
-    SentinelAPIError,
-    geojson_to_wkt,
-    read_geojson,
-    placename_to_wkt,
-)
-=======
+from sentinelsat.sentinel import SentinelAPI, geojson_to_wkt, read_geojson, placename_to_wkt
 from sentinelsat.exceptions import InvalidKeyError
-from sentinelsat.sentinel import SentinelAPI, geojson_to_wkt, read_geojson
->>>>>>> 29b1536a
 
 logger = logging.getLogger("sentinelsat")
 

import logging
import os

import click
import geojson as gj
import requests.utils

from sentinelsat import __version__ as sentinelsat_version
from sentinelsat.sentinel import SentinelAPI, SentinelAPIError, geojson_to_wkt, read_geojson, placename_to_wkt

logger = logging.getLogger("sentinelsat")


def _set_logger_handler(level="INFO"):
    logger.setLevel(level)
    h = logging.StreamHandler()
    h.setLevel(level)
    fmt = logging.Formatter("%(message)s")
    h.setFormatter(fmt)
    logger.addHandler(h)


class CommaSeparatedString(click.ParamType):
    name = "comma-string"

    def convert(self, value, param, ctx):
        if value:
            return value.split(",")
        else:
            return value


@click.command(context_settings=dict(help_option_names=["-h", "--help"]))
@click.option(
    "--user",
    "-u",
    envvar="DHUS_USER",
    default=None,
    help="Username (or environment variable DHUS_USER is set)",
)
@click.option(
    "--password",
    "-p",
    envvar="DHUS_PASSWORD",
    default=None,
    help="Password (or environment variable DHUS_PASSWORD is set)",
)
@click.option(
    "--url",
    default="https://scihub.copernicus.eu/apihub/",
    envvar="DHUS_URL",
    help="""Define API URL. Default URL is
        'https://scihub.copernicus.eu/apihub/' (or environment variable DHUS_URL).
        """,
)
@click.option(
    "--start",
    "-s",
    default="NOW-1DAY",
    show_default=True,
    help="Start date of the query in the format YYYYMMDD.",
)
@click.option(
    "--end",
    "-e",
    default="NOW",
    show_default=True,
    help="End date of the query in the format YYYYMMDD.",
)
@click.option(
    "--geometry", "-g", type=click.Path(exists=True), help="Search area geometry as GeoJSON file."
)
@click.option(
    "--uuid",
    type=CommaSeparatedString(),
    default=None,
    help="Select a specific product UUID instead of a query. Multiple UUIDs can separated by comma.",
)
@click.option(
    "--name",
    type=CommaSeparatedString(),
    default=None,
    help="Select specific product(s) by filename. Supports wildcards.",
)
@click.option(
    "--sentinel",
    type=click.Choice(["1", "2", "3", "5"]),
    help="Limit search to a Sentinel satellite (constellation)",
)
@click.option(
    "--instrument",
    type=click.Choice(["MSI", "SAR-C SAR", "SLSTR", "OLCI", "SRAL"]),
    help="Limit search to a specific instrument on a Sentinel satellite.",
)
@click.option(
    "--producttype", type=str, default=None, help="Limit search to a Sentinel product type."
)
@click.option(
    "-c",
    "--cloud",
    type=int,
    help="Maximum cloud cover in percent. (requires --sentinel to be 2 or 3)",
)
@click.option(
    "-o",
    "--order-by",
    help="Comma-separated list of keywords to order the result by. "
    "Prefix keywords with '-' for descending order.",
)
@click.option(
    "-l", "--limit", type=int, help="Maximum number of results to return. Defaults to no limit."
)
@click.option("--download", "-d", is_flag=True, help="Download all results of the query.")
@click.option(
    "--path",
    type=click.Path(exists=True),
    default=".",
    help="Set the path where the files will be saved.",
)
@click.option(
    "--query",
    "-q",
    type=CommaSeparatedString(),
    default=None,
    help="""Extra search keywords you want to use in the query. Separate
        keywords with comma. Example: 'producttype=GRD,polarisationmode=HH'.
        """,
)
@click.option(
    "--footprints",
    is_flag=True,
    help="""Create a geojson file search_footprints.geojson with footprints
    and metadata of the returned products.
    """,
)
<<<<<<< HEAD
@click.option(
    '--location', type=str,
    help='Returns result based of of plaintext place name.'
)
=======
@click.option("--info", is_flag=True, is_eager=True, help="Displays the DHuS version used")
>>>>>>> df3f2686
@click.version_option(version=sentinelsat_version, prog_name="sentinelsat")
def cli(
    user,
    password,
    geometry,
    start,
    end,
    uuid,
    name,
    download,
    sentinel,
    producttype,
    instrument,
    cloud,
    footprints,
    path,
    query,
    url,
    order_by,
    location,
    limit,
    info,
):
    """Search for Sentinel products and, optionally, download all the results
    and/or create a geojson file with the search result footprints.
    Beyond your Copernicus Open Access Hub user and password, you must pass a geojson file
    containing the geometry of the area you want to search for or the UUIDs of the products. If you
    don't specify the start and end dates, it will search in the last 24 hours.
    """

    _set_logger_handler()

    if user is None or password is None:
        try:
            user, password = requests.utils.get_netrc_auth(url)
        except TypeError:
            pass

    if user is None or password is None:
        raise click.UsageError(
            "Missing --user and --password. Please see docs "
            "for environment variables and .netrc support."
        )

    api = SentinelAPI(user, password, url)

    if info:
        ctx = click.get_current_context()
        click.echo("DHuS version: " + api.dhus_version)
        ctx.exit()

    search_kwargs = {}
    if sentinel and not (producttype or instrument):
        search_kwargs["platformname"] = "Sentinel-" + sentinel

    if instrument and not producttype:
        search_kwargs["instrumentshortname"] = instrument

    if producttype:
        search_kwargs["producttype"] = producttype

    if cloud:
        if sentinel not in ["2", "3"]:
            logger.error("Cloud cover is only supported for Sentinel 2 and 3.")
            exit(1)
        search_kwargs["cloudcoverpercentage"] = (0, cloud)

    if query is not None:
        search_kwargs.update((x.split("=") for x in query))

    if geometry is not None:
        search_kwargs["area"] = geojson_to_wkt(read_geojson(geometry))

    if uuid is not None:
        uuid_list = [x.strip() for x in uuid]
        products = {}
        for productid in uuid_list:
            try:
                products[productid] = api.get_product_odata(productid)
            except SentinelAPIError as e:
                if "Invalid key" in e.msg:
                    logger.error("No product with ID '%s' exists on server", productid)
                    exit(1)
                else:
                    raise
    elif name is not None:
        search_kwargs["identifier"] = name[0] if len(name) == 1 else "(" + " OR ".join(name) + ")"
        products = api.query(order_by=order_by, limit=limit, **search_kwargs)
    else:
        start = start or "19000101"
        end = end or "NOW"
        products = api.query(date=(start, end), order_by=order_by, limit=limit, **search_kwargs)

    if footprints is True:
        footprints_geojson = api.to_geojson(products)
        with open(os.path.join(path, "search_footprints.geojson"), "w") as outfile:
            outfile.write(gj.dumps(footprints_geojson))

    if location is not None:
        query_answers = placename_to_wkt(location)
        click.echo("The location we are querying is: '{}'".format(query_answers[1]))
        search_kwargs['area'] = (query_answers[0])

    if download is True:
        product_infos, triggered, failed_downloads = api.download_all(products, path)
        if len(failed_downloads) > 0:
            with open(os.path.join(path, "corrupt_scenes.txt"), "w") as outfile:
                for failed_id in failed_downloads:
                    outfile.write("%s : %s\n" % (failed_id, products[failed_id]["title"]))
    else:
        for product_id, props in products.items():
            if uuid is None:
                logger.info("Product %s - %s", product_id, props["summary"])
            else:  # querying uuids has no summary key
                logger.info(
                    "Product %s - %s - %s MB",
                    product_id,
                    props["title"],
                    round(int(props["size"]) / (1024.0 * 1024.0), 2),
                )
        if uuid is None:
            logger.info("---")
            logger.info(
                "%s scenes found with a total size of %.2f GB",
                len(products),
                api.get_products_size(products),
            )<|MERGE_RESOLUTION|>--- conflicted
+++ resolved
@@ -133,14 +133,11 @@
     and metadata of the returned products.
     """,
 )
-<<<<<<< HEAD
 @click.option(
     '--location', type=str,
     help='Returns result based of of plaintext place name.'
 )
-=======
 @click.option("--info", is_flag=True, is_eager=True, help="Displays the DHuS version used")
->>>>>>> df3f2686
 @click.version_option(version=sentinelsat_version, prog_name="sentinelsat")
 def cli(
     user,

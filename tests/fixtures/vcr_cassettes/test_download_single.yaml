interactions:
- request:
    body: null
    headers:
      Accept:
      - '*/*'
      Accept-Encoding:
      - gzip, deflate
      Connection:
      - keep-alive
      User-Agent:
      - sentinelsat/0.13
    method: GET
<<<<<<< HEAD
    uri: https://scihub.copernicus.eu/apihub/odata/v1/Products('daf77008-1cba-4d4a-8c3b-7a98a3ea18c7')?$format=json
  response:
    body: {string: '{"d":{"__metadata":{"id":"https://scihub.copernicus.eu/apihub/odata/v1/Products(''daf77008-1cba-4d4a-8c3b-7a98a3ea18c7'')","uri":"https://scihub.copernicus.eu/apihub/odata/v1/Products(''daf77008-1cba-4d4a-8c3b-7a98a3ea18c7'')","type":"DHuS.Product","content_type":"application/octet-stream","media_src":"https://scihub.copernicus.eu/apihub/odata/v1/Products(''daf77008-1cba-4d4a-8c3b-7a98a3ea18c7'')/$value","edit_media":"https://scihub.copernicus.eu/apihub/odata/v1/Products(''daf77008-1cba-4d4a-8c3b-7a98a3ea18c7'')/$value"},"Id":"daf77008-1cba-4d4a-8c3b-7a98a3ea18c7","Name":"S1A_IW_RAW__0SSV_20160924T035219_20160924T035251_013189_014F9D_3875","ContentType":"application/octet-stream","ContentLength":"4828","ChildrenNumber":"0","Value":null,"CreationDate":"\/Date(1474696689960)\/","IngestionDate":"\/Date(1474696697820)\/","EvictionDate":null,"Online":true,"ContentDate":{"__metadata":{"type":"DHuS.TimeRange"},"Start":"\/Date(1474689139354)\/","End":"\/Date(1474689171753)\/"},"Checksum":{"__metadata":{"type":"DHuS.Checksum"},"Algorithm":"MD5","Value":"3B54E4C220039B9C06E2F3F91A8372B3"},"ContentGeometry":"<gml:Polygon
        srsName=\"http://www.opengis.net/gml/srs/epsg.xml#4326\" xmlns:gml=\"http://www.opengis.net/gml\">   <gml:outerBoundaryIs>      <gml:LinearRing>         <gml:coordinates>31.5705,30.7380
        29.6134,30.3557 29.3445,32.8716 31.3020,33.3060 31.5705,30.7380 31.5705,30.7380</gml:coordinates>      </gml:LinearRing>   </gml:outerBoundaryIs></gml:Polygon>","Products":{"__deferred":{"uri":"https://scihub.copernicus.eu/apihub/odata/v1/Products(''daf77008-1cba-4d4a-8c3b-7a98a3ea18c7'')/Products"}},"Nodes":{"__deferred":{"uri":"https://scihub.copernicus.eu/apihub/odata/v1/Products(''daf77008-1cba-4d4a-8c3b-7a98a3ea18c7'')/Nodes"}},"Attributes":{"__deferred":{"uri":"https://scihub.copernicus.eu/apihub/odata/v1/Products(''daf77008-1cba-4d4a-8c3b-7a98a3ea18c7'')/Attributes"}},"Class":{"__deferred":{"uri":"https://scihub.copernicus.eu/apihub/odata/v1/Products(''daf77008-1cba-4d4a-8c3b-7a98a3ea18c7'')/Class"}}}}'}
    headers:
      Content-Type: [application/json]
      DataServiceVersion: ['2.0']
      Pragma: [no-cache]
      Server: [Apache-Coyote/1.1]
      Vary: [Accept-Encoding]
      content-length: ['2016']
    status: {code: 200, message: OK}
=======
    uri: https://scihub.copernicus.eu/apihub/odata/v1/Products('1f62a176-c980-41dc-b3a1-c735d660c910')?$format=json
  response:
    body:
      string: '{"d":{"__metadata":{"id":"https://scihub.copernicus.eu/apihub/odata/v1/Products(''1f62a176-c980-41dc-b3a1-c735d660c910'')","uri":"https://scihub.copernicus.eu/apihub/odata/v1/Products(''1f62a176-c980-41dc-b3a1-c735d660c910'')","type":"DHuS.Product","content_type":"application/octet-stream","media_src":"https://scihub.copernicus.eu/apihub/odata/v1/Products(''1f62a176-c980-41dc-b3a1-c735d660c910'')/$value","edit_media":"https://scihub.copernicus.eu/apihub/odata/v1/Products(''1f62a176-c980-41dc-b3a1-c735d660c910'')/$value"},"Id":"1f62a176-c980-41dc-b3a1-c735d660c910","Name":"S1A_WV_OCN__2SSH_20150603T092625_20150603T093332_006207_008194_521E","ContentType":"application/octet-stream","ContentLength":"130006","ChildrenNumber":"0","Value":null,"CreationDate":"\/Date(1555953205951)\/","IngestionDate":"\/Date(1447779361826)\/","EvictionDate":null,"Online":true,"ContentDate":{"__metadata":{"type":"DHuS.TimeRange"},"Start":"\/Date(1433323584921)\/","End":"\/Date(1433324013345)\/"},"Checksum":{"__metadata":{"type":"DHuS.Checksum"},"Algorithm":"MD5","Value":"EAE42F27C917E1B6C9154A5BE44A4EB6"},"ContentGeometry":"<gml:Polygon
        srsName=\"http://www.opengis.net/gml/srs/epsg.xml#4326\" xmlns:gml=\"http://www.opengis.net/gml\">   <gml:outerBoundaryIs>      <gml:LinearRing>         <gml:coordinates>42.260288,-47.310867
        42.298096,-47.558411 42.476940,-47.508129 42.439095,-47.259823 42.260288,-47.310867</gml:coordinates>      </gml:LinearRing>   </gml:outerBoundaryIs></gml:Polygon>","Products":{"__deferred":{"uri":"https://scihub.copernicus.eu/apihub/odata/v1/Products(''1f62a176-c980-41dc-b3a1-c735d660c910'')/Products"}},"Nodes":{"__deferred":{"uri":"https://scihub.copernicus.eu/apihub/odata/v1/Products(''1f62a176-c980-41dc-b3a1-c735d660c910'')/Nodes"}},"Attributes":{"__deferred":{"uri":"https://scihub.copernicus.eu/apihub/odata/v1/Products(''1f62a176-c980-41dc-b3a1-c735d660c910'')/Attributes"}},"Class":{"__deferred":{"uri":"https://scihub.copernicus.eu/apihub/odata/v1/Products(''1f62a176-c980-41dc-b3a1-c735d660c910'')/Class"}}}}'
    headers:
      Content-Type:
      - application/json
      DataServiceVersion:
      - '2.0'
      Pragma:
      - no-cache
      Server:
      - Apache-Coyote/1.1
      Vary:
      - Accept-Encoding
      content-length:
      - '2027'
    status:
      code: 200
      message: OK
>>>>>>> d9333fd9
- request:
    body: null
    headers:
      Accept:
      - '*/*'
      Accept-Encoding:
      - gzip, deflate
      Connection:
      - keep-alive
      User-Agent:
      - sentinelsat/0.13
    method: GET
<<<<<<< HEAD
    uri: https://scihub.copernicus.eu/apihub/odata/v1/Products('daf77008-1cba-4d4a-8c3b-7a98a3ea18c7')?$format=json
  response:
    body: {string: '{"d":{"__metadata":{"id":"https://scihub.copernicus.eu/apihub/odata/v1/Products(''daf77008-1cba-4d4a-8c3b-7a98a3ea18c7'')","uri":"https://scihub.copernicus.eu/apihub/odata/v1/Products(''daf77008-1cba-4d4a-8c3b-7a98a3ea18c7'')","type":"DHuS.Product","content_type":"application/octet-stream","media_src":"https://scihub.copernicus.eu/apihub/odata/v1/Products(''daf77008-1cba-4d4a-8c3b-7a98a3ea18c7'')/$value","edit_media":"https://scihub.copernicus.eu/apihub/odata/v1/Products(''daf77008-1cba-4d4a-8c3b-7a98a3ea18c7'')/$value"},"Id":"daf77008-1cba-4d4a-8c3b-7a98a3ea18c7","Name":"S1A_IW_RAW__0SSV_20160924T035219_20160924T035251_013189_014F9D_3875","ContentType":"application/octet-stream","ContentLength":"4828","ChildrenNumber":"0","Value":null,"CreationDate":"\/Date(1474696689960)\/","IngestionDate":"\/Date(1474696697820)\/","EvictionDate":null,"Online":true,"ContentDate":{"__metadata":{"type":"DHuS.TimeRange"},"Start":"\/Date(1474689139354)\/","End":"\/Date(1474689171753)\/"},"Checksum":{"__metadata":{"type":"DHuS.Checksum"},"Algorithm":"MD5","Value":"3B54E4C220039B9C06E2F3F91A8372B3"},"ContentGeometry":"<gml:Polygon
        srsName=\"http://www.opengis.net/gml/srs/epsg.xml#4326\" xmlns:gml=\"http://www.opengis.net/gml\">   <gml:outerBoundaryIs>      <gml:LinearRing>         <gml:coordinates>31.5705,30.7380
        29.6134,30.3557 29.3445,32.8716 31.3020,33.3060 31.5705,30.7380 31.5705,30.7380</gml:coordinates>      </gml:LinearRing>   </gml:outerBoundaryIs></gml:Polygon>","Products":{"__deferred":{"uri":"https://scihub.copernicus.eu/apihub/odata/v1/Products(''daf77008-1cba-4d4a-8c3b-7a98a3ea18c7'')/Products"}},"Nodes":{"__deferred":{"uri":"https://scihub.copernicus.eu/apihub/odata/v1/Products(''daf77008-1cba-4d4a-8c3b-7a98a3ea18c7'')/Nodes"}},"Attributes":{"__deferred":{"uri":"https://scihub.copernicus.eu/apihub/odata/v1/Products(''daf77008-1cba-4d4a-8c3b-7a98a3ea18c7'')/Attributes"}},"Class":{"__deferred":{"uri":"https://scihub.copernicus.eu/apihub/odata/v1/Products(''daf77008-1cba-4d4a-8c3b-7a98a3ea18c7'')/Class"}}}}'}
    headers:
      Content-Type: [application/json]
      DataServiceVersion: ['2.0']
      Pragma: [no-cache]
      Server: [Apache-Coyote/1.1]
      Vary: [Accept-Encoding]
      content-length: ['2016']
    status: {code: 200, message: OK}
=======
    uri: https://scihub.copernicus.eu/apihub/odata/v1/Products('1f62a176-c980-41dc-b3a1-c735d660c910')?$format=json
  response:
    body:
      string: '{"d":{"__metadata":{"id":"https://scihub.copernicus.eu/apihub/odata/v1/Products(''1f62a176-c980-41dc-b3a1-c735d660c910'')","uri":"https://scihub.copernicus.eu/apihub/odata/v1/Products(''1f62a176-c980-41dc-b3a1-c735d660c910'')","type":"DHuS.Product","content_type":"application/octet-stream","media_src":"https://scihub.copernicus.eu/apihub/odata/v1/Products(''1f62a176-c980-41dc-b3a1-c735d660c910'')/$value","edit_media":"https://scihub.copernicus.eu/apihub/odata/v1/Products(''1f62a176-c980-41dc-b3a1-c735d660c910'')/$value"},"Id":"1f62a176-c980-41dc-b3a1-c735d660c910","Name":"S1A_WV_OCN__2SSH_20150603T092625_20150603T093332_006207_008194_521E","ContentType":"application/octet-stream","ContentLength":"130006","ChildrenNumber":"0","Value":null,"CreationDate":"\/Date(1555953205951)\/","IngestionDate":"\/Date(1447779361826)\/","EvictionDate":null,"Online":true,"ContentDate":{"__metadata":{"type":"DHuS.TimeRange"},"Start":"\/Date(1433323584921)\/","End":"\/Date(1433324013345)\/"},"Checksum":{"__metadata":{"type":"DHuS.Checksum"},"Algorithm":"MD5","Value":"EAE42F27C917E1B6C9154A5BE44A4EB6"},"ContentGeometry":"<gml:Polygon
        srsName=\"http://www.opengis.net/gml/srs/epsg.xml#4326\" xmlns:gml=\"http://www.opengis.net/gml\">   <gml:outerBoundaryIs>      <gml:LinearRing>         <gml:coordinates>42.260288,-47.310867
        42.298096,-47.558411 42.476940,-47.508129 42.439095,-47.259823 42.260288,-47.310867</gml:coordinates>      </gml:LinearRing>   </gml:outerBoundaryIs></gml:Polygon>","Products":{"__deferred":{"uri":"https://scihub.copernicus.eu/apihub/odata/v1/Products(''1f62a176-c980-41dc-b3a1-c735d660c910'')/Products"}},"Nodes":{"__deferred":{"uri":"https://scihub.copernicus.eu/apihub/odata/v1/Products(''1f62a176-c980-41dc-b3a1-c735d660c910'')/Nodes"}},"Attributes":{"__deferred":{"uri":"https://scihub.copernicus.eu/apihub/odata/v1/Products(''1f62a176-c980-41dc-b3a1-c735d660c910'')/Attributes"}},"Class":{"__deferred":{"uri":"https://scihub.copernicus.eu/apihub/odata/v1/Products(''1f62a176-c980-41dc-b3a1-c735d660c910'')/Class"}}}}'
    headers:
      Content-Type:
      - application/json
      DataServiceVersion:
      - '2.0'
      Pragma:
      - no-cache
      Server:
      - Apache-Coyote/1.1
      Vary:
      - Accept-Encoding
      content-length:
      - '2027'
    status:
      code: 200
      message: OK
>>>>>>> d9333fd9
- request:
    body: null
    headers:
      Accept:
      - '*/*'
      Accept-Encoding:
      - gzip, deflate
      Connection:
      - keep-alive
      User-Agent:
      - sentinelsat/0.13
    method: GET
<<<<<<< HEAD
    uri: https://scihub.copernicus.eu/apihub/odata/v1/Products('daf77008-1cba-4d4a-8c3b-7a98a3ea18c7')/Online/$value
  response:
    body: {string: 'true'}
    headers:
      Content-Length: ['4']
      Content-Type: [text/plain;charset=utf-8]
      DataServiceVersion: ['2.0']
      Pragma: [no-cache]
      Server: [Apache-Coyote/1.1]
    status: {code: 200, message: OK}
- request:
    body: null
    headers:
      Accept: ['*/*']
      Accept-Encoding: ['gzip, deflate']
      Connection: [keep-alive]
      User-Agent: [sentinelsat/0.12.2]
    method: GET
    uri: https://scihub.copernicus.eu/apihub/odata/v1/Products('daf77008-1cba-4d4a-8c3b-7a98a3ea18c7')?$format=json
  response:
    body: {string: '{"d":{"__metadata":{"id":"https://scihub.copernicus.eu/apihub/odata/v1/Products(''daf77008-1cba-4d4a-8c3b-7a98a3ea18c7'')","uri":"https://scihub.copernicus.eu/apihub/odata/v1/Products(''daf77008-1cba-4d4a-8c3b-7a98a3ea18c7'')","type":"DHuS.Product","content_type":"application/octet-stream","media_src":"https://scihub.copernicus.eu/apihub/odata/v1/Products(''daf77008-1cba-4d4a-8c3b-7a98a3ea18c7'')/$value","edit_media":"https://scihub.copernicus.eu/apihub/odata/v1/Products(''daf77008-1cba-4d4a-8c3b-7a98a3ea18c7'')/$value"},"Id":"daf77008-1cba-4d4a-8c3b-7a98a3ea18c7","Name":"S1A_IW_RAW__0SSV_20160924T035219_20160924T035251_013189_014F9D_3875","ContentType":"application/octet-stream","ContentLength":"4828","ChildrenNumber":"0","Value":null,"CreationDate":"\/Date(1474696689960)\/","IngestionDate":"\/Date(1474696697820)\/","EvictionDate":null,"Online":true,"ContentDate":{"__metadata":{"type":"DHuS.TimeRange"},"Start":"\/Date(1474689139354)\/","End":"\/Date(1474689171753)\/"},"Checksum":{"__metadata":{"type":"DHuS.Checksum"},"Algorithm":"MD5","Value":"3B54E4C220039B9C06E2F3F91A8372B3"},"ContentGeometry":"<gml:Polygon
        srsName=\"http://www.opengis.net/gml/srs/epsg.xml#4326\" xmlns:gml=\"http://www.opengis.net/gml\">   <gml:outerBoundaryIs>      <gml:LinearRing>         <gml:coordinates>31.5705,30.7380
        29.6134,30.3557 29.3445,32.8716 31.3020,33.3060 31.5705,30.7380 31.5705,30.7380</gml:coordinates>      </gml:LinearRing>   </gml:outerBoundaryIs></gml:Polygon>","Products":{"__deferred":{"uri":"https://scihub.copernicus.eu/apihub/odata/v1/Products(''daf77008-1cba-4d4a-8c3b-7a98a3ea18c7'')/Products"}},"Nodes":{"__deferred":{"uri":"https://scihub.copernicus.eu/apihub/odata/v1/Products(''daf77008-1cba-4d4a-8c3b-7a98a3ea18c7'')/Nodes"}},"Attributes":{"__deferred":{"uri":"https://scihub.copernicus.eu/apihub/odata/v1/Products(''daf77008-1cba-4d4a-8c3b-7a98a3ea18c7'')/Attributes"}},"Class":{"__deferred":{"uri":"https://scihub.copernicus.eu/apihub/odata/v1/Products(''daf77008-1cba-4d4a-8c3b-7a98a3ea18c7'')/Class"}}}}'}
    headers:
      Content-Type: [application/json]
      DataServiceVersion: ['2.0']
      Pragma: [no-cache]
      Server: [Apache-Coyote/1.1]
      Vary: [Accept-Encoding]
      content-length: ['2016']
    status: {code: 200, message: OK}
- request:
    body: null
    headers:
      Accept: ['*/*']
      Accept-Encoding: ['gzip, deflate']
      Connection: [keep-alive]
      User-Agent: [sentinelsat/0.12.2]
    method: GET
    uri: https://scihub.copernicus.eu/apihub/odata/v1/Products('daf77008-1cba-4d4a-8c3b-7a98a3ea18c7')/$value
  response:
    body: {}
    headers:
      Accept-Ranges: [bytes]
      Content-Disposition: [inline;filename="S1A_IW_RAW__0SSV_20160924T035219_20160924T035251_013189_014F9D_3875.zip"]
      Content-Length: ['4828']
      Content-Range: [bytes 0-4827/4828]
      Content-Type: [application/octet-stream]
      DataServiceVersion: ['2.0']
      ETag: [3B54E4C220039B9C06E2F3F91A8372B3]
      Last-Modified: ['Sat, 24 Sep 2016 05:58:09 UTC']
      Pragma: [no-cache]
      Server: [Apache-Coyote/1.1]
    status: {code: 200, message: OK}
=======
    uri: https://scihub.copernicus.eu/apihub/odata/v1/Products('1f62a176-c980-41dc-b3a1-c735d660c910')/$value
  response:
    body: {}
    headers:
      Accept-Ranges:
      - bytes
      Content-Disposition:
      - inline;filename="S1A_WV_OCN__2SSH_20150603T092625_20150603T093332_006207_008194_521E.zip"
      Content-Length:
      - '130006'
      Content-Range:
      - bytes 0-130005/130006
      Content-Type:
      - application/octet-stream
      DataServiceVersion:
      - '2.0'
      ETag:
      - EAE42F27C917E1B6C9154A5BE44A4EB6
      Last-Modified:
      - Mon, 22 Apr 2019 17:13:25 UTC
      Pragma:
      - no-cache
      Server:
      - Apache-Coyote/1.1
    status:
      code: 200
      message: OK
>>>>>>> d9333fd9
- request:
    body: null
    headers:
      Accept:
      - '*/*'
      Accept-Encoding:
      - gzip, deflate
      Connection:
      - keep-alive
      User-Agent:
      - sentinelsat/0.13
    method: GET
<<<<<<< HEAD
    uri: https://scihub.copernicus.eu/apihub/odata/v1/Products('daf77008-1cba-4d4a-8c3b-7a98a3ea18c7')?$format=json
  response:
    body: {string: '{"d":{"__metadata":{"id":"https://scihub.copernicus.eu/apihub/odata/v1/Products(''daf77008-1cba-4d4a-8c3b-7a98a3ea18c7'')","uri":"https://scihub.copernicus.eu/apihub/odata/v1/Products(''daf77008-1cba-4d4a-8c3b-7a98a3ea18c7'')","type":"DHuS.Product","content_type":"application/octet-stream","media_src":"https://scihub.copernicus.eu/apihub/odata/v1/Products(''daf77008-1cba-4d4a-8c3b-7a98a3ea18c7'')/$value","edit_media":"https://scihub.copernicus.eu/apihub/odata/v1/Products(''daf77008-1cba-4d4a-8c3b-7a98a3ea18c7'')/$value"},"Id":"daf77008-1cba-4d4a-8c3b-7a98a3ea18c7","Name":"S1A_IW_RAW__0SSV_20160924T035219_20160924T035251_013189_014F9D_3875","ContentType":"application/octet-stream","ContentLength":"4828","ChildrenNumber":"0","Value":null,"CreationDate":"\/Date(1474696689960)\/","IngestionDate":"\/Date(1474696697820)\/","EvictionDate":null,"Online":true,"ContentDate":{"__metadata":{"type":"DHuS.TimeRange"},"Start":"\/Date(1474689139354)\/","End":"\/Date(1474689171753)\/"},"Checksum":{"__metadata":{"type":"DHuS.Checksum"},"Algorithm":"MD5","Value":"3B54E4C220039B9C06E2F3F91A8372B3"},"ContentGeometry":"<gml:Polygon
        srsName=\"http://www.opengis.net/gml/srs/epsg.xml#4326\" xmlns:gml=\"http://www.opengis.net/gml\">   <gml:outerBoundaryIs>      <gml:LinearRing>         <gml:coordinates>31.5705,30.7380
        29.6134,30.3557 29.3445,32.8716 31.3020,33.3060 31.5705,30.7380 31.5705,30.7380</gml:coordinates>      </gml:LinearRing>   </gml:outerBoundaryIs></gml:Polygon>","Products":{"__deferred":{"uri":"https://scihub.copernicus.eu/apihub/odata/v1/Products(''daf77008-1cba-4d4a-8c3b-7a98a3ea18c7'')/Products"}},"Nodes":{"__deferred":{"uri":"https://scihub.copernicus.eu/apihub/odata/v1/Products(''daf77008-1cba-4d4a-8c3b-7a98a3ea18c7'')/Nodes"}},"Attributes":{"__deferred":{"uri":"https://scihub.copernicus.eu/apihub/odata/v1/Products(''daf77008-1cba-4d4a-8c3b-7a98a3ea18c7'')/Attributes"}},"Class":{"__deferred":{"uri":"https://scihub.copernicus.eu/apihub/odata/v1/Products(''daf77008-1cba-4d4a-8c3b-7a98a3ea18c7'')/Class"}}}}'}
    headers:
      Content-Type: [application/json]
      DataServiceVersion: ['2.0']
      Pragma: [no-cache]
      Server: [Apache-Coyote/1.1]
      Vary: [Accept-Encoding]
      content-length: ['2016']
    status: {code: 200, message: OK}
=======
    uri: https://scihub.copernicus.eu/apihub/odata/v1/Products('1f62a176-c980-41dc-b3a1-c735d660c910')?$format=json
  response:
    body:
      string: '{"d":{"__metadata":{"id":"https://scihub.copernicus.eu/apihub/odata/v1/Products(''1f62a176-c980-41dc-b3a1-c735d660c910'')","uri":"https://scihub.copernicus.eu/apihub/odata/v1/Products(''1f62a176-c980-41dc-b3a1-c735d660c910'')","type":"DHuS.Product","content_type":"application/octet-stream","media_src":"https://scihub.copernicus.eu/apihub/odata/v1/Products(''1f62a176-c980-41dc-b3a1-c735d660c910'')/$value","edit_media":"https://scihub.copernicus.eu/apihub/odata/v1/Products(''1f62a176-c980-41dc-b3a1-c735d660c910'')/$value"},"Id":"1f62a176-c980-41dc-b3a1-c735d660c910","Name":"S1A_WV_OCN__2SSH_20150603T092625_20150603T093332_006207_008194_521E","ContentType":"application/octet-stream","ContentLength":"130006","ChildrenNumber":"0","Value":null,"CreationDate":"\/Date(1555953205951)\/","IngestionDate":"\/Date(1447779361826)\/","EvictionDate":null,"Online":true,"ContentDate":{"__metadata":{"type":"DHuS.TimeRange"},"Start":"\/Date(1433323584921)\/","End":"\/Date(1433324013345)\/"},"Checksum":{"__metadata":{"type":"DHuS.Checksum"},"Algorithm":"MD5","Value":"EAE42F27C917E1B6C9154A5BE44A4EB6"},"ContentGeometry":"<gml:Polygon
        srsName=\"http://www.opengis.net/gml/srs/epsg.xml#4326\" xmlns:gml=\"http://www.opengis.net/gml\">   <gml:outerBoundaryIs>      <gml:LinearRing>         <gml:coordinates>42.260288,-47.310867
        42.298096,-47.558411 42.476940,-47.508129 42.439095,-47.259823 42.260288,-47.310867</gml:coordinates>      </gml:LinearRing>   </gml:outerBoundaryIs></gml:Polygon>","Products":{"__deferred":{"uri":"https://scihub.copernicus.eu/apihub/odata/v1/Products(''1f62a176-c980-41dc-b3a1-c735d660c910'')/Products"}},"Nodes":{"__deferred":{"uri":"https://scihub.copernicus.eu/apihub/odata/v1/Products(''1f62a176-c980-41dc-b3a1-c735d660c910'')/Nodes"}},"Attributes":{"__deferred":{"uri":"https://scihub.copernicus.eu/apihub/odata/v1/Products(''1f62a176-c980-41dc-b3a1-c735d660c910'')/Attributes"}},"Class":{"__deferred":{"uri":"https://scihub.copernicus.eu/apihub/odata/v1/Products(''1f62a176-c980-41dc-b3a1-c735d660c910'')/Class"}}}}'
    headers:
      Content-Type:
      - application/json
      DataServiceVersion:
      - '2.0'
      Pragma:
      - no-cache
      Server:
      - Apache-Coyote/1.1
      Vary:
      - Accept-Encoding
      content-length:
      - '2027'
    status:
      code: 200
      message: OK
>>>>>>> d9333fd9
- request:
    body: null
    headers:
      Accept:
      - '*/*'
      Accept-Encoding:
      - gzip, deflate
      Connection:
      - keep-alive
      User-Agent:
      - sentinelsat/0.13
    method: GET
<<<<<<< HEAD
    uri: https://scihub.copernicus.eu/apihub/odata/v1/Products('daf77008-1cba-4d4a-8c3b-7a98a3ea18c7')?$format=json
  response:
    body: {string: '{"d":{"__metadata":{"id":"https://scihub.copernicus.eu/apihub/odata/v1/Products(''daf77008-1cba-4d4a-8c3b-7a98a3ea18c7'')","uri":"https://scihub.copernicus.eu/apihub/odata/v1/Products(''daf77008-1cba-4d4a-8c3b-7a98a3ea18c7'')","type":"DHuS.Product","content_type":"application/octet-stream","media_src":"https://scihub.copernicus.eu/apihub/odata/v1/Products(''daf77008-1cba-4d4a-8c3b-7a98a3ea18c7'')/$value","edit_media":"https://scihub.copernicus.eu/apihub/odata/v1/Products(''daf77008-1cba-4d4a-8c3b-7a98a3ea18c7'')/$value"},"Id":"daf77008-1cba-4d4a-8c3b-7a98a3ea18c7","Name":"S1A_IW_RAW__0SSV_20160924T035219_20160924T035251_013189_014F9D_3875","ContentType":"application/octet-stream","ContentLength":"4828","ChildrenNumber":"0","Value":null,"CreationDate":"\/Date(1474696689960)\/","IngestionDate":"\/Date(1474696697820)\/","EvictionDate":null,"Online":true,"ContentDate":{"__metadata":{"type":"DHuS.TimeRange"},"Start":"\/Date(1474689139354)\/","End":"\/Date(1474689171753)\/"},"Checksum":{"__metadata":{"type":"DHuS.Checksum"},"Algorithm":"MD5","Value":"3B54E4C220039B9C06E2F3F91A8372B3"},"ContentGeometry":"<gml:Polygon
        srsName=\"http://www.opengis.net/gml/srs/epsg.xml#4326\" xmlns:gml=\"http://www.opengis.net/gml\">   <gml:outerBoundaryIs>      <gml:LinearRing>         <gml:coordinates>31.5705,30.7380
        29.6134,30.3557 29.3445,32.8716 31.3020,33.3060 31.5705,30.7380 31.5705,30.7380</gml:coordinates>      </gml:LinearRing>   </gml:outerBoundaryIs></gml:Polygon>","Products":{"__deferred":{"uri":"https://scihub.copernicus.eu/apihub/odata/v1/Products(''daf77008-1cba-4d4a-8c3b-7a98a3ea18c7'')/Products"}},"Nodes":{"__deferred":{"uri":"https://scihub.copernicus.eu/apihub/odata/v1/Products(''daf77008-1cba-4d4a-8c3b-7a98a3ea18c7'')/Nodes"}},"Attributes":{"__deferred":{"uri":"https://scihub.copernicus.eu/apihub/odata/v1/Products(''daf77008-1cba-4d4a-8c3b-7a98a3ea18c7'')/Attributes"}},"Class":{"__deferred":{"uri":"https://scihub.copernicus.eu/apihub/odata/v1/Products(''daf77008-1cba-4d4a-8c3b-7a98a3ea18c7'')/Class"}}}}'}
    headers:
      Content-Type: [application/json]
      DataServiceVersion: ['2.0']
      Pragma: [no-cache]
      Server: [Apache-Coyote/1.1]
      Vary: [Accept-Encoding]
      content-length: ['2016']
    status: {code: 200, message: OK}
=======
    uri: https://scihub.copernicus.eu/apihub/odata/v1/Products('1f62a176-c980-41dc-b3a1-c735d660c910')?$format=json
  response:
    body:
      string: '{"d":{"__metadata":{"id":"https://scihub.copernicus.eu/apihub/odata/v1/Products(''1f62a176-c980-41dc-b3a1-c735d660c910'')","uri":"https://scihub.copernicus.eu/apihub/odata/v1/Products(''1f62a176-c980-41dc-b3a1-c735d660c910'')","type":"DHuS.Product","content_type":"application/octet-stream","media_src":"https://scihub.copernicus.eu/apihub/odata/v1/Products(''1f62a176-c980-41dc-b3a1-c735d660c910'')/$value","edit_media":"https://scihub.copernicus.eu/apihub/odata/v1/Products(''1f62a176-c980-41dc-b3a1-c735d660c910'')/$value"},"Id":"1f62a176-c980-41dc-b3a1-c735d660c910","Name":"S1A_WV_OCN__2SSH_20150603T092625_20150603T093332_006207_008194_521E","ContentType":"application/octet-stream","ContentLength":"130006","ChildrenNumber":"0","Value":null,"CreationDate":"\/Date(1555953205951)\/","IngestionDate":"\/Date(1447779361826)\/","EvictionDate":null,"Online":true,"ContentDate":{"__metadata":{"type":"DHuS.TimeRange"},"Start":"\/Date(1433323584921)\/","End":"\/Date(1433324013345)\/"},"Checksum":{"__metadata":{"type":"DHuS.Checksum"},"Algorithm":"MD5","Value":"EAE42F27C917E1B6C9154A5BE44A4EB6"},"ContentGeometry":"<gml:Polygon
        srsName=\"http://www.opengis.net/gml/srs/epsg.xml#4326\" xmlns:gml=\"http://www.opengis.net/gml\">   <gml:outerBoundaryIs>      <gml:LinearRing>         <gml:coordinates>42.260288,-47.310867
        42.298096,-47.558411 42.476940,-47.508129 42.439095,-47.259823 42.260288,-47.310867</gml:coordinates>      </gml:LinearRing>   </gml:outerBoundaryIs></gml:Polygon>","Products":{"__deferred":{"uri":"https://scihub.copernicus.eu/apihub/odata/v1/Products(''1f62a176-c980-41dc-b3a1-c735d660c910'')/Products"}},"Nodes":{"__deferred":{"uri":"https://scihub.copernicus.eu/apihub/odata/v1/Products(''1f62a176-c980-41dc-b3a1-c735d660c910'')/Nodes"}},"Attributes":{"__deferred":{"uri":"https://scihub.copernicus.eu/apihub/odata/v1/Products(''1f62a176-c980-41dc-b3a1-c735d660c910'')/Attributes"}},"Class":{"__deferred":{"uri":"https://scihub.copernicus.eu/apihub/odata/v1/Products(''1f62a176-c980-41dc-b3a1-c735d660c910'')/Class"}}}}'
    headers:
      Content-Type:
      - application/json
      DataServiceVersion:
      - '2.0'
      Pragma:
      - no-cache
      Server:
      - Apache-Coyote/1.1
      Vary:
      - Accept-Encoding
      content-length:
      - '2027'
    status:
      code: 200
      message: OK
>>>>>>> d9333fd9
- request:
    body: null
    headers:
      Accept:
      - '*/*'
      Accept-Encoding:
      - gzip, deflate
      Connection:
      - keep-alive
      User-Agent:
      - sentinelsat/0.13
    method: GET
<<<<<<< HEAD
    uri: https://scihub.copernicus.eu/apihub/odata/v1/Products('daf77008-1cba-4d4a-8c3b-7a98a3ea18c7')/Online/$value
  response:
    body: {string: 'true'}
    headers:
      Content-Length: ['4']
      Content-Type: [text/plain;charset=utf-8]
      DataServiceVersion: ['2.0']
      Pragma: [no-cache]
      Server: [Apache-Coyote/1.1]
    status: {code: 200, message: OK}
- request:
    body: null
    headers:
      Accept: ['*/*']
      Accept-Encoding: ['gzip, deflate']
      Connection: [keep-alive]
      User-Agent: [sentinelsat/0.12.2]
    method: GET
    uri: https://scihub.copernicus.eu/apihub/odata/v1/Products('daf77008-1cba-4d4a-8c3b-7a98a3ea18c7')?$format=json
  response:
    body: {string: '{"d":{"__metadata":{"id":"https://scihub.copernicus.eu/apihub/odata/v1/Products(''daf77008-1cba-4d4a-8c3b-7a98a3ea18c7'')","uri":"https://scihub.copernicus.eu/apihub/odata/v1/Products(''daf77008-1cba-4d4a-8c3b-7a98a3ea18c7'')","type":"DHuS.Product","content_type":"application/octet-stream","media_src":"https://scihub.copernicus.eu/apihub/odata/v1/Products(''daf77008-1cba-4d4a-8c3b-7a98a3ea18c7'')/$value","edit_media":"https://scihub.copernicus.eu/apihub/odata/v1/Products(''daf77008-1cba-4d4a-8c3b-7a98a3ea18c7'')/$value"},"Id":"daf77008-1cba-4d4a-8c3b-7a98a3ea18c7","Name":"S1A_IW_RAW__0SSV_20160924T035219_20160924T035251_013189_014F9D_3875","ContentType":"application/octet-stream","ContentLength":"4828","ChildrenNumber":"0","Value":null,"CreationDate":"\/Date(1474696689960)\/","IngestionDate":"\/Date(1474696697820)\/","EvictionDate":null,"Online":true,"ContentDate":{"__metadata":{"type":"DHuS.TimeRange"},"Start":"\/Date(1474689139354)\/","End":"\/Date(1474689171753)\/"},"Checksum":{"__metadata":{"type":"DHuS.Checksum"},"Algorithm":"MD5","Value":"3B54E4C220039B9C06E2F3F91A8372B3"},"ContentGeometry":"<gml:Polygon
        srsName=\"http://www.opengis.net/gml/srs/epsg.xml#4326\" xmlns:gml=\"http://www.opengis.net/gml\">   <gml:outerBoundaryIs>      <gml:LinearRing>         <gml:coordinates>31.5705,30.7380
        29.6134,30.3557 29.3445,32.8716 31.3020,33.3060 31.5705,30.7380 31.5705,30.7380</gml:coordinates>      </gml:LinearRing>   </gml:outerBoundaryIs></gml:Polygon>","Products":{"__deferred":{"uri":"https://scihub.copernicus.eu/apihub/odata/v1/Products(''daf77008-1cba-4d4a-8c3b-7a98a3ea18c7'')/Products"}},"Nodes":{"__deferred":{"uri":"https://scihub.copernicus.eu/apihub/odata/v1/Products(''daf77008-1cba-4d4a-8c3b-7a98a3ea18c7'')/Nodes"}},"Attributes":{"__deferred":{"uri":"https://scihub.copernicus.eu/apihub/odata/v1/Products(''daf77008-1cba-4d4a-8c3b-7a98a3ea18c7'')/Attributes"}},"Class":{"__deferred":{"uri":"https://scihub.copernicus.eu/apihub/odata/v1/Products(''daf77008-1cba-4d4a-8c3b-7a98a3ea18c7'')/Class"}}}}'}
    headers:
      Content-Type: [application/json]
      DataServiceVersion: ['2.0']
      Pragma: [no-cache]
      Server: [Apache-Coyote/1.1]
      Vary: [Accept-Encoding]
      content-length: ['2016']
    status: {code: 200, message: OK}
=======
    uri: https://scihub.copernicus.eu/apihub/odata/v1/Products('1f62a176-c980-41dc-b3a1-c735d660c910')?$format=json
  response:
    body:
      string: '{"d":{"__metadata":{"id":"https://scihub.copernicus.eu/apihub/odata/v1/Products(''1f62a176-c980-41dc-b3a1-c735d660c910'')","uri":"https://scihub.copernicus.eu/apihub/odata/v1/Products(''1f62a176-c980-41dc-b3a1-c735d660c910'')","type":"DHuS.Product","content_type":"application/octet-stream","media_src":"https://scihub.copernicus.eu/apihub/odata/v1/Products(''1f62a176-c980-41dc-b3a1-c735d660c910'')/$value","edit_media":"https://scihub.copernicus.eu/apihub/odata/v1/Products(''1f62a176-c980-41dc-b3a1-c735d660c910'')/$value"},"Id":"1f62a176-c980-41dc-b3a1-c735d660c910","Name":"S1A_WV_OCN__2SSH_20150603T092625_20150603T093332_006207_008194_521E","ContentType":"application/octet-stream","ContentLength":"130006","ChildrenNumber":"0","Value":null,"CreationDate":"\/Date(1555953205951)\/","IngestionDate":"\/Date(1447779361826)\/","EvictionDate":null,"Online":true,"ContentDate":{"__metadata":{"type":"DHuS.TimeRange"},"Start":"\/Date(1433323584921)\/","End":"\/Date(1433324013345)\/"},"Checksum":{"__metadata":{"type":"DHuS.Checksum"},"Algorithm":"MD5","Value":"EAE42F27C917E1B6C9154A5BE44A4EB6"},"ContentGeometry":"<gml:Polygon
        srsName=\"http://www.opengis.net/gml/srs/epsg.xml#4326\" xmlns:gml=\"http://www.opengis.net/gml\">   <gml:outerBoundaryIs>      <gml:LinearRing>         <gml:coordinates>42.260288,-47.310867
        42.298096,-47.558411 42.476940,-47.508129 42.439095,-47.259823 42.260288,-47.310867</gml:coordinates>      </gml:LinearRing>   </gml:outerBoundaryIs></gml:Polygon>","Products":{"__deferred":{"uri":"https://scihub.copernicus.eu/apihub/odata/v1/Products(''1f62a176-c980-41dc-b3a1-c735d660c910'')/Products"}},"Nodes":{"__deferred":{"uri":"https://scihub.copernicus.eu/apihub/odata/v1/Products(''1f62a176-c980-41dc-b3a1-c735d660c910'')/Nodes"}},"Attributes":{"__deferred":{"uri":"https://scihub.copernicus.eu/apihub/odata/v1/Products(''1f62a176-c980-41dc-b3a1-c735d660c910'')/Attributes"}},"Class":{"__deferred":{"uri":"https://scihub.copernicus.eu/apihub/odata/v1/Products(''1f62a176-c980-41dc-b3a1-c735d660c910'')/Class"}}}}'
    headers:
      Content-Type:
      - application/json
      DataServiceVersion:
      - '2.0'
      Pragma:
      - no-cache
      Server:
      - Apache-Coyote/1.1
      Vary:
      - Accept-Encoding
      content-length:
      - '2027'
    status:
      code: 200
      message: OK
>>>>>>> d9333fd9
- request:
    body: null
    headers:
      Accept:
      - '*/*'
      Accept-Encoding:
      - gzip, deflate
      Connection:
      - keep-alive
      User-Agent:
      - sentinelsat/0.13
    method: GET
<<<<<<< HEAD
    uri: https://scihub.copernicus.eu/apihub/odata/v1/Products('daf77008-1cba-4d4a-8c3b-7a98a3ea18c7')?$format=json
=======
    uri: https://scihub.copernicus.eu/apihub/odata/v1/Products('1f62a176-c980-41dc-b3a1-c735d660c910')/$value
>>>>>>> d9333fd9
  response:
    body: {string: '{"d":{"__metadata":{"id":"https://scihub.copernicus.eu/apihub/odata/v1/Products(''daf77008-1cba-4d4a-8c3b-7a98a3ea18c7'')","uri":"https://scihub.copernicus.eu/apihub/odata/v1/Products(''daf77008-1cba-4d4a-8c3b-7a98a3ea18c7'')","type":"DHuS.Product","content_type":"application/octet-stream","media_src":"https://scihub.copernicus.eu/apihub/odata/v1/Products(''daf77008-1cba-4d4a-8c3b-7a98a3ea18c7'')/$value","edit_media":"https://scihub.copernicus.eu/apihub/odata/v1/Products(''daf77008-1cba-4d4a-8c3b-7a98a3ea18c7'')/$value"},"Id":"daf77008-1cba-4d4a-8c3b-7a98a3ea18c7","Name":"S1A_IW_RAW__0SSV_20160924T035219_20160924T035251_013189_014F9D_3875","ContentType":"application/octet-stream","ContentLength":"4828","ChildrenNumber":"0","Value":null,"CreationDate":"\/Date(1474696689960)\/","IngestionDate":"\/Date(1474696697820)\/","EvictionDate":null,"Online":true,"ContentDate":{"__metadata":{"type":"DHuS.TimeRange"},"Start":"\/Date(1474689139354)\/","End":"\/Date(1474689171753)\/"},"Checksum":{"__metadata":{"type":"DHuS.Checksum"},"Algorithm":"MD5","Value":"3B54E4C220039B9C06E2F3F91A8372B3"},"ContentGeometry":"<gml:Polygon
        srsName=\"http://www.opengis.net/gml/srs/epsg.xml#4326\" xmlns:gml=\"http://www.opengis.net/gml\">   <gml:outerBoundaryIs>      <gml:LinearRing>         <gml:coordinates>31.5705,30.7380
        29.6134,30.3557 29.3445,32.8716 31.3020,33.3060 31.5705,30.7380 31.5705,30.7380</gml:coordinates>      </gml:LinearRing>   </gml:outerBoundaryIs></gml:Polygon>","Products":{"__deferred":{"uri":"https://scihub.copernicus.eu/apihub/odata/v1/Products(''daf77008-1cba-4d4a-8c3b-7a98a3ea18c7'')/Products"}},"Nodes":{"__deferred":{"uri":"https://scihub.copernicus.eu/apihub/odata/v1/Products(''daf77008-1cba-4d4a-8c3b-7a98a3ea18c7'')/Nodes"}},"Attributes":{"__deferred":{"uri":"https://scihub.copernicus.eu/apihub/odata/v1/Products(''daf77008-1cba-4d4a-8c3b-7a98a3ea18c7'')/Attributes"}},"Class":{"__deferred":{"uri":"https://scihub.copernicus.eu/apihub/odata/v1/Products(''daf77008-1cba-4d4a-8c3b-7a98a3ea18c7'')/Class"}}}}'}
    headers:
<<<<<<< HEAD
      Content-Type: [application/json]
      DataServiceVersion: ['2.0']
      Pragma: [no-cache]
      Server: [Apache-Coyote/1.1]
      Vary: [Accept-Encoding]
      content-length: ['2016']
    status: {code: 200, message: OK}
=======
      Accept-Ranges:
      - bytes
      Content-Disposition:
      - inline;filename="S1A_WV_OCN__2SSH_20150603T092625_20150603T093332_006207_008194_521E.zip"
      Content-Length:
      - '130006'
      Content-Range:
      - bytes 0-130005/130006
      Content-Type:
      - application/octet-stream
      DataServiceVersion:
      - '2.0'
      ETag:
      - EAE42F27C917E1B6C9154A5BE44A4EB6
      Last-Modified:
      - Mon, 22 Apr 2019 17:13:25 UTC
      Pragma:
      - no-cache
      Server:
      - Apache-Coyote/1.1
    status:
      code: 200
      message: OK
>>>>>>> d9333fd9
- request:
    body: null
    headers:
      Accept:
      - '*/*'
      Accept-Encoding:
      - gzip, deflate
      Connection:
      - keep-alive
      User-Agent:
      - sentinelsat/0.13
    method: GET
<<<<<<< HEAD
    uri: https://scihub.copernicus.eu/apihub/odata/v1/Products('daf77008-1cba-4d4a-8c3b-7a98a3ea18c7')/Online/$value
=======
    uri: https://scihub.copernicus.eu/apihub/odata/v1/Products('1f62a176-c980-41dc-b3a1-c735d660c910')/$value
>>>>>>> d9333fd9
  response:
    body: {string: 'true'}
    headers:
<<<<<<< HEAD
      Content-Length: ['4']
      Content-Type: [text/plain;charset=utf-8]
      DataServiceVersion: ['2.0']
      Pragma: [no-cache]
      Server: [Apache-Coyote/1.1]
    status: {code: 200, message: OK}
=======
      Accept-Ranges:
      - bytes
      Content-Disposition:
      - inline;filename="S1A_WV_OCN__2SSH_20150603T092625_20150603T093332_006207_008194_521E.zip"
      Content-Length:
      - '130006'
      Content-Range:
      - bytes 0-130005/130006
      Content-Type:
      - application/octet-stream
      DataServiceVersion:
      - '2.0'
      ETag:
      - EAE42F27C917E1B6C9154A5BE44A4EB6
      Last-Modified:
      - Mon, 22 Apr 2019 17:13:25 UTC
      Pragma:
      - no-cache
      Server:
      - Apache-Coyote/1.1
    status:
      code: 200
      message: OK
>>>>>>> d9333fd9
- request:
    body: null
    headers:
      Accept:
      - '*/*'
      Accept-Encoding:
      - gzip, deflate
      Connection:
      - keep-alive
      User-Agent:
      - sentinelsat/0.13
    method: GET
<<<<<<< HEAD
    uri: https://scihub.copernicus.eu/apihub/odata/v1/Products('daf77008-1cba-4d4a-8c3b-7a98a3ea18c7')/$value
  response:
    body: {}
    headers:
      Accept-Ranges: [bytes]
      Content-Disposition: [inline;filename="S1A_IW_RAW__0SSV_20160924T035219_20160924T035251_013189_014F9D_3875.zip"]
      Content-Length: ['4828']
      Content-Range: [bytes 0-4827/4828]
      Content-Type: [application/octet-stream]
      DataServiceVersion: ['2.0']
      ETag: [3B54E4C220039B9C06E2F3F91A8372B3]
      Last-Modified: ['Sat, 24 Sep 2016 05:58:09 UTC']
      Pragma: [no-cache]
      Server: [Apache-Coyote/1.1]
    status: {code: 200, message: OK}
=======
    uri: https://scihub.copernicus.eu/apihub/odata/v1/Products('1f62a176-c980-41dc-b3a1-c735d660c910')/$value
  response:
    body: {}
    headers:
      Accept-Ranges:
      - bytes
      Content-Disposition:
      - inline;filename="S1A_WV_OCN__2SSH_20150603T092625_20150603T093332_006207_008194_521E.zip"
      Content-Length:
      - '130006'
      Content-Range:
      - bytes 0-130005/130006
      Content-Type:
      - application/octet-stream
      DataServiceVersion:
      - '2.0'
      ETag:
      - EAE42F27C917E1B6C9154A5BE44A4EB6
      Last-Modified:
      - Mon, 22 Apr 2019 17:13:25 UTC
      Pragma:
      - no-cache
      Server:
      - Apache-Coyote/1.1
    status:
      code: 200
      message: OK
>>>>>>> d9333fd9
- request:
    body: null
    headers:
      Accept:
      - '*/*'
      Accept-Encoding:
      - gzip, deflate
      Connection:
      - keep-alive
      User-Agent:
      - sentinelsat/0.13
    method: GET
<<<<<<< HEAD
    uri: https://scihub.copernicus.eu/apihub/odata/v1/Products('daf77008-1cba-4d4a-8c3b-7a98a3ea18c7')/Online/$value
=======
    uri: https://scihub.copernicus.eu/apihub/odata/v1/Products('1f62a176-c980-41dc-b3a1-c735d660c910')/$value
>>>>>>> d9333fd9
  response:
    body: {string: 'true'}
    headers:
<<<<<<< HEAD
      Content-Length: ['4']
      Content-Type: [text/plain;charset=utf-8]
      DataServiceVersion: ['2.0']
      Pragma: [no-cache]
      Server: [Apache-Coyote/1.1]
    status: {code: 200, message: OK}
=======
      Accept-Ranges:
      - bytes
      Content-Disposition:
      - inline;filename="S1A_WV_OCN__2SSH_20150603T092625_20150603T093332_006207_008194_521E.zip"
      Content-Length:
      - '130006'
      Content-Range:
      - bytes 0-130005/130006
      Content-Type:
      - application/octet-stream
      DataServiceVersion:
      - '2.0'
      ETag:
      - EAE42F27C917E1B6C9154A5BE44A4EB6
      Last-Modified:
      - Mon, 22 Apr 2019 17:13:25 UTC
      Pragma:
      - no-cache
      Server:
      - Apache-Coyote/1.1
    status:
      code: 200
      message: OK
>>>>>>> d9333fd9
- request:
    body: null
    headers:
      Accept:
      - '*/*'
      Accept-Encoding:
      - gzip, deflate
      Connection:
      - keep-alive
      User-Agent:
      - sentinelsat/0.13
    method: GET
<<<<<<< HEAD
    uri: https://scihub.copernicus.eu/apihub/odata/v1/Products('daf77008-1cba-4d4a-8c3b-7a98a3ea18c7')/$value
  response:
    body: {}
    headers:
      Accept-Ranges: [bytes]
      Content-Disposition: [inline;filename="S1A_IW_RAW__0SSV_20160924T035219_20160924T035251_013189_014F9D_3875.zip"]
      Content-Length: ['4828']
      Content-Range: [bytes 0-4827/4828]
      Content-Type: [application/octet-stream]
      DataServiceVersion: ['2.0']
      ETag: [3B54E4C220039B9C06E2F3F91A8372B3]
      Last-Modified: ['Sat, 24 Sep 2016 05:58:09 UTC']
      Pragma: [no-cache]
      Server: [Apache-Coyote/1.1]
    status: {code: 200, message: OK}
=======
    uri: https://scihub.copernicus.eu/apihub/odata/v1/Products('1f62a176-c980-41dc-b3a1-c735d660c910')/$value
  response:
    body: {}
    headers:
      Accept-Ranges:
      - bytes
      Content-Disposition:
      - inline;filename="S1A_WV_OCN__2SSH_20150603T092625_20150603T093332_006207_008194_521E.zip"
      Content-Length:
      - '130006'
      Content-Range:
      - bytes 0-130005/130006
      Content-Type:
      - application/octet-stream
      DataServiceVersion:
      - '2.0'
      ETag:
      - EAE42F27C917E1B6C9154A5BE44A4EB6
      Last-Modified:
      - Mon, 22 Apr 2019 17:13:25 UTC
      Pragma:
      - no-cache
      Server:
      - Apache-Coyote/1.1
    status:
      code: 200
      message: OK
>>>>>>> d9333fd9
- request:
    body: null
    headers:
      Accept:
      - '*/*'
      Accept-Encoding:
      - gzip, deflate
      Connection:
      - keep-alive
      User-Agent:
      - sentinelsat/0.13
    method: GET
<<<<<<< HEAD
    uri: https://scihub.copernicus.eu/apihub/odata/v1/Products('daf77008-1cba-4d4a-8c3b-7a98a3ea18c7')?$format=json
=======
    uri: https://scihub.copernicus.eu/apihub/odata/v1/Products('1f62a176-c980-41dc-b3a1-c735d660c910')/$value
>>>>>>> d9333fd9
  response:
    body: {string: '{"d":{"__metadata":{"id":"https://scihub.copernicus.eu/apihub/odata/v1/Products(''daf77008-1cba-4d4a-8c3b-7a98a3ea18c7'')","uri":"https://scihub.copernicus.eu/apihub/odata/v1/Products(''daf77008-1cba-4d4a-8c3b-7a98a3ea18c7'')","type":"DHuS.Product","content_type":"application/octet-stream","media_src":"https://scihub.copernicus.eu/apihub/odata/v1/Products(''daf77008-1cba-4d4a-8c3b-7a98a3ea18c7'')/$value","edit_media":"https://scihub.copernicus.eu/apihub/odata/v1/Products(''daf77008-1cba-4d4a-8c3b-7a98a3ea18c7'')/$value"},"Id":"daf77008-1cba-4d4a-8c3b-7a98a3ea18c7","Name":"S1A_IW_RAW__0SSV_20160924T035219_20160924T035251_013189_014F9D_3875","ContentType":"application/octet-stream","ContentLength":"4828","ChildrenNumber":"0","Value":null,"CreationDate":"\/Date(1474696689960)\/","IngestionDate":"\/Date(1474696697820)\/","EvictionDate":null,"Online":true,"ContentDate":{"__metadata":{"type":"DHuS.TimeRange"},"Start":"\/Date(1474689139354)\/","End":"\/Date(1474689171753)\/"},"Checksum":{"__metadata":{"type":"DHuS.Checksum"},"Algorithm":"MD5","Value":"3B54E4C220039B9C06E2F3F91A8372B3"},"ContentGeometry":"<gml:Polygon
        srsName=\"http://www.opengis.net/gml/srs/epsg.xml#4326\" xmlns:gml=\"http://www.opengis.net/gml\">   <gml:outerBoundaryIs>      <gml:LinearRing>         <gml:coordinates>31.5705,30.7380
        29.6134,30.3557 29.3445,32.8716 31.3020,33.3060 31.5705,30.7380 31.5705,30.7380</gml:coordinates>      </gml:LinearRing>   </gml:outerBoundaryIs></gml:Polygon>","Products":{"__deferred":{"uri":"https://scihub.copernicus.eu/apihub/odata/v1/Products(''daf77008-1cba-4d4a-8c3b-7a98a3ea18c7'')/Products"}},"Nodes":{"__deferred":{"uri":"https://scihub.copernicus.eu/apihub/odata/v1/Products(''daf77008-1cba-4d4a-8c3b-7a98a3ea18c7'')/Nodes"}},"Attributes":{"__deferred":{"uri":"https://scihub.copernicus.eu/apihub/odata/v1/Products(''daf77008-1cba-4d4a-8c3b-7a98a3ea18c7'')/Attributes"}},"Class":{"__deferred":{"uri":"https://scihub.copernicus.eu/apihub/odata/v1/Products(''daf77008-1cba-4d4a-8c3b-7a98a3ea18c7'')/Class"}}}}'}
    headers:
<<<<<<< HEAD
      Content-Type: [application/json]
      DataServiceVersion: ['2.0']
      Pragma: [no-cache]
      Server: [Apache-Coyote/1.1]
      Vary: [Accept-Encoding]
      content-length: ['2016']
    status: {code: 200, message: OK}
=======
      Accept-Ranges:
      - bytes
      Content-Disposition:
      - inline;filename="S1A_WV_OCN__2SSH_20150603T092625_20150603T093332_006207_008194_521E.zip"
      Content-Length:
      - '130006'
      Content-Range:
      - bytes 0-130005/130006
      Content-Type:
      - application/octet-stream
      DataServiceVersion:
      - '2.0'
      ETag:
      - EAE42F27C917E1B6C9154A5BE44A4EB6
      Last-Modified:
      - Mon, 22 Apr 2019 17:13:25 UTC
      Pragma:
      - no-cache
      Server:
      - Apache-Coyote/1.1
    status:
      code: 200
      message: OK
>>>>>>> d9333fd9
- request:
    body: null
    headers:
      Accept:
      - '*/*'
      Accept-Encoding:
      - gzip, deflate
      Connection:
      - keep-alive
      User-Agent:
      - sentinelsat/0.13
    method: GET
<<<<<<< HEAD
    uri: https://scihub.copernicus.eu/apihub/odata/v1/Products('daf77008-1cba-4d4a-8c3b-7a98a3ea18c7')?$format=json
=======
    uri: https://scihub.copernicus.eu/apihub/odata/v1/Products('1f62a176-c980-41dc-b3a1-c735d660c910')/$value
>>>>>>> d9333fd9
  response:
    body: {string: '{"d":{"__metadata":{"id":"https://scihub.copernicus.eu/apihub/odata/v1/Products(''daf77008-1cba-4d4a-8c3b-7a98a3ea18c7'')","uri":"https://scihub.copernicus.eu/apihub/odata/v1/Products(''daf77008-1cba-4d4a-8c3b-7a98a3ea18c7'')","type":"DHuS.Product","content_type":"application/octet-stream","media_src":"https://scihub.copernicus.eu/apihub/odata/v1/Products(''daf77008-1cba-4d4a-8c3b-7a98a3ea18c7'')/$value","edit_media":"https://scihub.copernicus.eu/apihub/odata/v1/Products(''daf77008-1cba-4d4a-8c3b-7a98a3ea18c7'')/$value"},"Id":"daf77008-1cba-4d4a-8c3b-7a98a3ea18c7","Name":"S1A_IW_RAW__0SSV_20160924T035219_20160924T035251_013189_014F9D_3875","ContentType":"application/octet-stream","ContentLength":"4828","ChildrenNumber":"0","Value":null,"CreationDate":"\/Date(1474696689960)\/","IngestionDate":"\/Date(1474696697820)\/","EvictionDate":null,"Online":true,"ContentDate":{"__metadata":{"type":"DHuS.TimeRange"},"Start":"\/Date(1474689139354)\/","End":"\/Date(1474689171753)\/"},"Checksum":{"__metadata":{"type":"DHuS.Checksum"},"Algorithm":"MD5","Value":"3B54E4C220039B9C06E2F3F91A8372B3"},"ContentGeometry":"<gml:Polygon
        srsName=\"http://www.opengis.net/gml/srs/epsg.xml#4326\" xmlns:gml=\"http://www.opengis.net/gml\">   <gml:outerBoundaryIs>      <gml:LinearRing>         <gml:coordinates>31.5705,30.7380
        29.6134,30.3557 29.3445,32.8716 31.3020,33.3060 31.5705,30.7380 31.5705,30.7380</gml:coordinates>      </gml:LinearRing>   </gml:outerBoundaryIs></gml:Polygon>","Products":{"__deferred":{"uri":"https://scihub.copernicus.eu/apihub/odata/v1/Products(''daf77008-1cba-4d4a-8c3b-7a98a3ea18c7'')/Products"}},"Nodes":{"__deferred":{"uri":"https://scihub.copernicus.eu/apihub/odata/v1/Products(''daf77008-1cba-4d4a-8c3b-7a98a3ea18c7'')/Nodes"}},"Attributes":{"__deferred":{"uri":"https://scihub.copernicus.eu/apihub/odata/v1/Products(''daf77008-1cba-4d4a-8c3b-7a98a3ea18c7'')/Attributes"}},"Class":{"__deferred":{"uri":"https://scihub.copernicus.eu/apihub/odata/v1/Products(''daf77008-1cba-4d4a-8c3b-7a98a3ea18c7'')/Class"}}}}'}
    headers:
<<<<<<< HEAD
      Content-Type: [application/json]
      DataServiceVersion: ['2.0']
      Pragma: [no-cache]
      Server: [Apache-Coyote/1.1]
      Vary: [Accept-Encoding]
      content-length: ['2016']
    status: {code: 200, message: OK}
- request:
    body: null
    headers:
      Accept: ['*/*']
      Accept-Encoding: ['gzip, deflate']
      Connection: [keep-alive]
      User-Agent: [sentinelsat/0.12.2]
    method: GET
    uri: https://scihub.copernicus.eu/apihub/odata/v1/Products('daf77008-1cba-4d4a-8c3b-7a98a3ea18c7')/Online/$value
  response:
    body: {string: 'true'}
    headers:
      Content-Length: ['4']
      Content-Type: [text/plain;charset=utf-8]
      DataServiceVersion: ['2.0']
      Pragma: [no-cache]
      Server: [Apache-Coyote/1.1]
    status: {code: 200, message: OK}
=======
      Accept-Ranges:
      - bytes
      Content-Disposition:
      - inline;filename="S1A_WV_OCN__2SSH_20150603T092625_20150603T093332_006207_008194_521E.zip"
      Content-Length:
      - '130006'
      Content-Range:
      - bytes 0-130005/130006
      Content-Type:
      - application/octet-stream
      DataServiceVersion:
      - '2.0'
      ETag:
      - EAE42F27C917E1B6C9154A5BE44A4EB6
      Last-Modified:
      - Mon, 22 Apr 2019 17:13:25 UTC
      Pragma:
      - no-cache
      Server:
      - Apache-Coyote/1.1
    status:
      code: 200
      message: OK
>>>>>>> d9333fd9
- request:
    body: null
    headers:
      Accept:
      - '*/*'
      Accept-Encoding:
      - gzip, deflate
      Connection:
      - keep-alive
      User-Agent:
      - sentinelsat/0.13
    method: GET
<<<<<<< HEAD
    uri: https://scihub.copernicus.eu/apihub/odata/v1/Products('daf77008-1cba-4d4a-8c3b-7a98a3ea18c7')?$format=json
  response:
    body: {string: '{"d":{"__metadata":{"id":"https://scihub.copernicus.eu/apihub/odata/v1/Products(''daf77008-1cba-4d4a-8c3b-7a98a3ea18c7'')","uri":"https://scihub.copernicus.eu/apihub/odata/v1/Products(''daf77008-1cba-4d4a-8c3b-7a98a3ea18c7'')","type":"DHuS.Product","content_type":"application/octet-stream","media_src":"https://scihub.copernicus.eu/apihub/odata/v1/Products(''daf77008-1cba-4d4a-8c3b-7a98a3ea18c7'')/$value","edit_media":"https://scihub.copernicus.eu/apihub/odata/v1/Products(''daf77008-1cba-4d4a-8c3b-7a98a3ea18c7'')/$value"},"Id":"daf77008-1cba-4d4a-8c3b-7a98a3ea18c7","Name":"S1A_IW_RAW__0SSV_20160924T035219_20160924T035251_013189_014F9D_3875","ContentType":"application/octet-stream","ContentLength":"4828","ChildrenNumber":"0","Value":null,"CreationDate":"\/Date(1474696689960)\/","IngestionDate":"\/Date(1474696697820)\/","EvictionDate":null,"Online":true,"ContentDate":{"__metadata":{"type":"DHuS.TimeRange"},"Start":"\/Date(1474689139354)\/","End":"\/Date(1474689171753)\/"},"Checksum":{"__metadata":{"type":"DHuS.Checksum"},"Algorithm":"MD5","Value":"3B54E4C220039B9C06E2F3F91A8372B3"},"ContentGeometry":"<gml:Polygon
        srsName=\"http://www.opengis.net/gml/srs/epsg.xml#4326\" xmlns:gml=\"http://www.opengis.net/gml\">   <gml:outerBoundaryIs>      <gml:LinearRing>         <gml:coordinates>31.5705,30.7380
        29.6134,30.3557 29.3445,32.8716 31.3020,33.3060 31.5705,30.7380 31.5705,30.7380</gml:coordinates>      </gml:LinearRing>   </gml:outerBoundaryIs></gml:Polygon>","Products":{"__deferred":{"uri":"https://scihub.copernicus.eu/apihub/odata/v1/Products(''daf77008-1cba-4d4a-8c3b-7a98a3ea18c7'')/Products"}},"Nodes":{"__deferred":{"uri":"https://scihub.copernicus.eu/apihub/odata/v1/Products(''daf77008-1cba-4d4a-8c3b-7a98a3ea18c7'')/Nodes"}},"Attributes":{"__deferred":{"uri":"https://scihub.copernicus.eu/apihub/odata/v1/Products(''daf77008-1cba-4d4a-8c3b-7a98a3ea18c7'')/Attributes"}},"Class":{"__deferred":{"uri":"https://scihub.copernicus.eu/apihub/odata/v1/Products(''daf77008-1cba-4d4a-8c3b-7a98a3ea18c7'')/Class"}}}}'}
    headers:
      Content-Type: [application/json]
      DataServiceVersion: ['2.0']
      Pragma: [no-cache]
      Server: [Apache-Coyote/1.1]
      Vary: [Accept-Encoding]
      content-length: ['2016']
    status: {code: 200, message: OK}
- request:
    body: null
    headers:
      Accept: ['*/*']
      Accept-Encoding: ['gzip, deflate']
      Connection: [keep-alive]
      User-Agent: [sentinelsat/0.12.2]
    method: GET
    uri: https://scihub.copernicus.eu/apihub/odata/v1/Products('daf77008-1cba-4d4a-8c3b-7a98a3ea18c7')/$value
  response:
    body: {}
    headers:
      Accept-Ranges: [bytes]
      Content-Disposition: [inline;filename="S1A_IW_RAW__0SSV_20160924T035219_20160924T035251_013189_014F9D_3875.zip"]
      Content-Length: ['4828']
      Content-Range: [bytes 0-4827/4828]
      Content-Type: [application/octet-stream]
      DataServiceVersion: ['2.0']
      ETag: [3B54E4C220039B9C06E2F3F91A8372B3]
      Last-Modified: ['Sat, 24 Sep 2016 05:58:09 UTC']
      Pragma: [no-cache]
      Server: [Apache-Coyote/1.1]
    status: {code: 200, message: OK}
=======
    uri: https://scihub.copernicus.eu/apihub/odata/v1/Products('1f62a176-c980-41dc-b3a1-c735d660c910')/$value
  response:
    body: {}
    headers:
      Accept-Ranges:
      - bytes
      Content-Disposition:
      - inline;filename="S1A_WV_OCN__2SSH_20150603T092625_20150603T093332_006207_008194_521E.zip"
      Content-Length:
      - '130006'
      Content-Range:
      - bytes 0-130005/130006
      Content-Type:
      - application/octet-stream
      DataServiceVersion:
      - '2.0'
      ETag:
      - EAE42F27C917E1B6C9154A5BE44A4EB6
      Last-Modified:
      - Mon, 22 Apr 2019 17:13:25 UTC
      Pragma:
      - no-cache
      Server:
      - Apache-Coyote/1.1
    status:
      code: 200
      message: OK
>>>>>>> d9333fd9
- request:
    body: null
    headers:
      Accept:
      - '*/*'
      Accept-Encoding:
      - gzip, deflate
      Connection:
      - keep-alive
      User-Agent:
      - sentinelsat/0.13
    method: GET
<<<<<<< HEAD
    uri: https://scihub.copernicus.eu/apihub/odata/v1/Products('daf77008-1cba-4d4a-8c3b-7a98a3ea18c7')?$format=json
  response:
    body: {string: '{"d":{"__metadata":{"id":"https://scihub.copernicus.eu/apihub/odata/v1/Products(''daf77008-1cba-4d4a-8c3b-7a98a3ea18c7'')","uri":"https://scihub.copernicus.eu/apihub/odata/v1/Products(''daf77008-1cba-4d4a-8c3b-7a98a3ea18c7'')","type":"DHuS.Product","content_type":"application/octet-stream","media_src":"https://scihub.copernicus.eu/apihub/odata/v1/Products(''daf77008-1cba-4d4a-8c3b-7a98a3ea18c7'')/$value","edit_media":"https://scihub.copernicus.eu/apihub/odata/v1/Products(''daf77008-1cba-4d4a-8c3b-7a98a3ea18c7'')/$value"},"Id":"daf77008-1cba-4d4a-8c3b-7a98a3ea18c7","Name":"S1A_IW_RAW__0SSV_20160924T035219_20160924T035251_013189_014F9D_3875","ContentType":"application/octet-stream","ContentLength":"4828","ChildrenNumber":"0","Value":null,"CreationDate":"\/Date(1474696689960)\/","IngestionDate":"\/Date(1474696697820)\/","EvictionDate":null,"Online":true,"ContentDate":{"__metadata":{"type":"DHuS.TimeRange"},"Start":"\/Date(1474689139354)\/","End":"\/Date(1474689171753)\/"},"Checksum":{"__metadata":{"type":"DHuS.Checksum"},"Algorithm":"MD5","Value":"3B54E4C220039B9C06E2F3F91A8372B3"},"ContentGeometry":"<gml:Polygon
        srsName=\"http://www.opengis.net/gml/srs/epsg.xml#4326\" xmlns:gml=\"http://www.opengis.net/gml\">   <gml:outerBoundaryIs>      <gml:LinearRing>         <gml:coordinates>31.5705,30.7380
        29.6134,30.3557 29.3445,32.8716 31.3020,33.3060 31.5705,30.7380 31.5705,30.7380</gml:coordinates>      </gml:LinearRing>   </gml:outerBoundaryIs></gml:Polygon>","Products":{"__deferred":{"uri":"https://scihub.copernicus.eu/apihub/odata/v1/Products(''daf77008-1cba-4d4a-8c3b-7a98a3ea18c7'')/Products"}},"Nodes":{"__deferred":{"uri":"https://scihub.copernicus.eu/apihub/odata/v1/Products(''daf77008-1cba-4d4a-8c3b-7a98a3ea18c7'')/Nodes"}},"Attributes":{"__deferred":{"uri":"https://scihub.copernicus.eu/apihub/odata/v1/Products(''daf77008-1cba-4d4a-8c3b-7a98a3ea18c7'')/Attributes"}},"Class":{"__deferred":{"uri":"https://scihub.copernicus.eu/apihub/odata/v1/Products(''daf77008-1cba-4d4a-8c3b-7a98a3ea18c7'')/Class"}}}}'}
    headers:
      Content-Type: [application/json]
      DataServiceVersion: ['2.0']
      Pragma: [no-cache]
      Server: [Apache-Coyote/1.1]
      Vary: [Accept-Encoding]
      content-length: ['2016']
    status: {code: 200, message: OK}
- request:
    body: null
    headers:
      Accept: ['*/*']
      Accept-Encoding: ['gzip, deflate']
      Connection: [keep-alive]
      User-Agent: [sentinelsat/0.12.2]
    method: GET
    uri: https://scihub.copernicus.eu/apihub/odata/v1/Products('daf77008-1cba-4d4a-8c3b-7a98a3ea18c7')?$format=json
  response:
    body: {string: '{"d":{"__metadata":{"id":"https://scihub.copernicus.eu/apihub/odata/v1/Products(''daf77008-1cba-4d4a-8c3b-7a98a3ea18c7'')","uri":"https://scihub.copernicus.eu/apihub/odata/v1/Products(''daf77008-1cba-4d4a-8c3b-7a98a3ea18c7'')","type":"DHuS.Product","content_type":"application/octet-stream","media_src":"https://scihub.copernicus.eu/apihub/odata/v1/Products(''daf77008-1cba-4d4a-8c3b-7a98a3ea18c7'')/$value","edit_media":"https://scihub.copernicus.eu/apihub/odata/v1/Products(''daf77008-1cba-4d4a-8c3b-7a98a3ea18c7'')/$value"},"Id":"daf77008-1cba-4d4a-8c3b-7a98a3ea18c7","Name":"S1A_IW_RAW__0SSV_20160924T035219_20160924T035251_013189_014F9D_3875","ContentType":"application/octet-stream","ContentLength":"4828","ChildrenNumber":"0","Value":null,"CreationDate":"\/Date(1474696689960)\/","IngestionDate":"\/Date(1474696697820)\/","EvictionDate":null,"Online":true,"ContentDate":{"__metadata":{"type":"DHuS.TimeRange"},"Start":"\/Date(1474689139354)\/","End":"\/Date(1474689171753)\/"},"Checksum":{"__metadata":{"type":"DHuS.Checksum"},"Algorithm":"MD5","Value":"3B54E4C220039B9C06E2F3F91A8372B3"},"ContentGeometry":"<gml:Polygon
        srsName=\"http://www.opengis.net/gml/srs/epsg.xml#4326\" xmlns:gml=\"http://www.opengis.net/gml\">   <gml:outerBoundaryIs>      <gml:LinearRing>         <gml:coordinates>31.5705,30.7380
        29.6134,30.3557 29.3445,32.8716 31.3020,33.3060 31.5705,30.7380 31.5705,30.7380</gml:coordinates>      </gml:LinearRing>   </gml:outerBoundaryIs></gml:Polygon>","Products":{"__deferred":{"uri":"https://scihub.copernicus.eu/apihub/odata/v1/Products(''daf77008-1cba-4d4a-8c3b-7a98a3ea18c7'')/Products"}},"Nodes":{"__deferred":{"uri":"https://scihub.copernicus.eu/apihub/odata/v1/Products(''daf77008-1cba-4d4a-8c3b-7a98a3ea18c7'')/Nodes"}},"Attributes":{"__deferred":{"uri":"https://scihub.copernicus.eu/apihub/odata/v1/Products(''daf77008-1cba-4d4a-8c3b-7a98a3ea18c7'')/Attributes"}},"Class":{"__deferred":{"uri":"https://scihub.copernicus.eu/apihub/odata/v1/Products(''daf77008-1cba-4d4a-8c3b-7a98a3ea18c7'')/Class"}}}}'}
    headers:
      Content-Type: [application/json]
      DataServiceVersion: ['2.0']
      Pragma: [no-cache]
      Server: [Apache-Coyote/1.1]
      Vary: [Accept-Encoding]
      content-length: ['2016']
    status: {code: 200, message: OK}
- request:
    body: null
    headers:
      Accept: ['*/*']
      Accept-Encoding: ['gzip, deflate']
      Connection: [keep-alive]
      User-Agent: [sentinelsat/0.12.2]
    method: GET
    uri: https://scihub.copernicus.eu/apihub/odata/v1/Products('daf77008-1cba-4d4a-8c3b-7a98a3ea18c7')/Online/$value
  response:
    body: {string: 'true'}
    headers:
      Content-Length: ['4']
      Content-Type: [text/plain;charset=utf-8]
      DataServiceVersion: ['2.0']
      Pragma: [no-cache]
      Server: [Apache-Coyote/1.1]
    status: {code: 200, message: OK}
- request:
    body: null
    headers:
      Accept: ['*/*']
      Accept-Encoding: ['gzip, deflate']
      Connection: [keep-alive]
      User-Agent: [sentinelsat/0.12.2]
    method: GET
    uri: https://scihub.copernicus.eu/apihub/odata/v1/Products('daf77008-1cba-4d4a-8c3b-7a98a3ea18c7')?$format=json
  response:
    body: {string: '{"d":{"__metadata":{"id":"https://scihub.copernicus.eu/apihub/odata/v1/Products(''daf77008-1cba-4d4a-8c3b-7a98a3ea18c7'')","uri":"https://scihub.copernicus.eu/apihub/odata/v1/Products(''daf77008-1cba-4d4a-8c3b-7a98a3ea18c7'')","type":"DHuS.Product","content_type":"application/octet-stream","media_src":"https://scihub.copernicus.eu/apihub/odata/v1/Products(''daf77008-1cba-4d4a-8c3b-7a98a3ea18c7'')/$value","edit_media":"https://scihub.copernicus.eu/apihub/odata/v1/Products(''daf77008-1cba-4d4a-8c3b-7a98a3ea18c7'')/$value"},"Id":"daf77008-1cba-4d4a-8c3b-7a98a3ea18c7","Name":"S1A_IW_RAW__0SSV_20160924T035219_20160924T035251_013189_014F9D_3875","ContentType":"application/octet-stream","ContentLength":"4828","ChildrenNumber":"0","Value":null,"CreationDate":"\/Date(1474696689960)\/","IngestionDate":"\/Date(1474696697820)\/","EvictionDate":null,"Online":true,"ContentDate":{"__metadata":{"type":"DHuS.TimeRange"},"Start":"\/Date(1474689139354)\/","End":"\/Date(1474689171753)\/"},"Checksum":{"__metadata":{"type":"DHuS.Checksum"},"Algorithm":"MD5","Value":"3B54E4C220039B9C06E2F3F91A8372B3"},"ContentGeometry":"<gml:Polygon
        srsName=\"http://www.opengis.net/gml/srs/epsg.xml#4326\" xmlns:gml=\"http://www.opengis.net/gml\">   <gml:outerBoundaryIs>      <gml:LinearRing>         <gml:coordinates>31.5705,30.7380
        29.6134,30.3557 29.3445,32.8716 31.3020,33.3060 31.5705,30.7380 31.5705,30.7380</gml:coordinates>      </gml:LinearRing>   </gml:outerBoundaryIs></gml:Polygon>","Products":{"__deferred":{"uri":"https://scihub.copernicus.eu/apihub/odata/v1/Products(''daf77008-1cba-4d4a-8c3b-7a98a3ea18c7'')/Products"}},"Nodes":{"__deferred":{"uri":"https://scihub.copernicus.eu/apihub/odata/v1/Products(''daf77008-1cba-4d4a-8c3b-7a98a3ea18c7'')/Nodes"}},"Attributes":{"__deferred":{"uri":"https://scihub.copernicus.eu/apihub/odata/v1/Products(''daf77008-1cba-4d4a-8c3b-7a98a3ea18c7'')/Attributes"}},"Class":{"__deferred":{"uri":"https://scihub.copernicus.eu/apihub/odata/v1/Products(''daf77008-1cba-4d4a-8c3b-7a98a3ea18c7'')/Class"}}}}'}
    headers:
      Content-Type: [application/json]
      DataServiceVersion: ['2.0']
      Pragma: [no-cache]
      Server: [Apache-Coyote/1.1]
      Vary: [Accept-Encoding]
      content-length: ['2016']
    status: {code: 200, message: OK}
- request:
    body: null
    headers:
      Accept: ['*/*']
      Accept-Encoding: ['gzip, deflate']
      Connection: [keep-alive]
      User-Agent: [sentinelsat/0.12.2]
    method: GET
    uri: https://scihub.copernicus.eu/apihub/odata/v1/Products('daf77008-1cba-4d4a-8c3b-7a98a3ea18c7')?$format=json
  response:
    body: {string: '{"d":{"__metadata":{"id":"https://scihub.copernicus.eu/apihub/odata/v1/Products(''daf77008-1cba-4d4a-8c3b-7a98a3ea18c7'')","uri":"https://scihub.copernicus.eu/apihub/odata/v1/Products(''daf77008-1cba-4d4a-8c3b-7a98a3ea18c7'')","type":"DHuS.Product","content_type":"application/octet-stream","media_src":"https://scihub.copernicus.eu/apihub/odata/v1/Products(''daf77008-1cba-4d4a-8c3b-7a98a3ea18c7'')/$value","edit_media":"https://scihub.copernicus.eu/apihub/odata/v1/Products(''daf77008-1cba-4d4a-8c3b-7a98a3ea18c7'')/$value"},"Id":"daf77008-1cba-4d4a-8c3b-7a98a3ea18c7","Name":"S1A_IW_RAW__0SSV_20160924T035219_20160924T035251_013189_014F9D_3875","ContentType":"application/octet-stream","ContentLength":"4828","ChildrenNumber":"0","Value":null,"CreationDate":"\/Date(1474696689960)\/","IngestionDate":"\/Date(1474696697820)\/","EvictionDate":null,"Online":true,"ContentDate":{"__metadata":{"type":"DHuS.TimeRange"},"Start":"\/Date(1474689139354)\/","End":"\/Date(1474689171753)\/"},"Checksum":{"__metadata":{"type":"DHuS.Checksum"},"Algorithm":"MD5","Value":"3B54E4C220039B9C06E2F3F91A8372B3"},"ContentGeometry":"<gml:Polygon
        srsName=\"http://www.opengis.net/gml/srs/epsg.xml#4326\" xmlns:gml=\"http://www.opengis.net/gml\">   <gml:outerBoundaryIs>      <gml:LinearRing>         <gml:coordinates>31.5705,30.7380
        29.6134,30.3557 29.3445,32.8716 31.3020,33.3060 31.5705,30.7380 31.5705,30.7380</gml:coordinates>      </gml:LinearRing>   </gml:outerBoundaryIs></gml:Polygon>","Products":{"__deferred":{"uri":"https://scihub.copernicus.eu/apihub/odata/v1/Products(''daf77008-1cba-4d4a-8c3b-7a98a3ea18c7'')/Products"}},"Nodes":{"__deferred":{"uri":"https://scihub.copernicus.eu/apihub/odata/v1/Products(''daf77008-1cba-4d4a-8c3b-7a98a3ea18c7'')/Nodes"}},"Attributes":{"__deferred":{"uri":"https://scihub.copernicus.eu/apihub/odata/v1/Products(''daf77008-1cba-4d4a-8c3b-7a98a3ea18c7'')/Attributes"}},"Class":{"__deferred":{"uri":"https://scihub.copernicus.eu/apihub/odata/v1/Products(''daf77008-1cba-4d4a-8c3b-7a98a3ea18c7'')/Class"}}}}'}
    headers:
      Content-Type: [application/json]
      DataServiceVersion: ['2.0']
      Pragma: [no-cache]
      Server: [Apache-Coyote/1.1]
      Vary: [Accept-Encoding]
      content-length: ['2016']
    status: {code: 200, message: OK}
- request:
    body: null
    headers:
      Accept: ['*/*']
      Accept-Encoding: ['gzip, deflate']
      Connection: [keep-alive]
      User-Agent: [sentinelsat/0.12.2]
    method: GET
    uri: https://scihub.copernicus.eu/apihub/odata/v1/Products('daf77008-1cba-4d4a-8c3b-7a98a3ea18c7')/Online/$value
  response:
    body: {string: 'true'}
    headers:
      Content-Length: ['4']
      Content-Type: [text/plain;charset=utf-8]
      DataServiceVersion: ['2.0']
      Pragma: [no-cache]
      Server: [Apache-Coyote/1.1]
    status: {code: 200, message: OK}
- request:
    body: null
    headers:
      Accept: ['*/*']
      Accept-Encoding: ['gzip, deflate']
      Connection: [keep-alive]
      User-Agent: [sentinelsat/0.12.2]
    method: GET
    uri: https://scihub.copernicus.eu/apihub/odata/v1/Products('daf77008-1cba-4d4a-8c3b-7a98a3ea18c7')/$value
  response:
    body: {}
    headers:
      Accept-Ranges: [bytes]
      Content-Disposition: [inline;filename="S1A_IW_RAW__0SSV_20160924T035219_20160924T035251_013189_014F9D_3875.zip"]
      Content-Length: ['4828']
      Content-Range: [bytes 0-4827/4828]
      Content-Type: [application/octet-stream]
      DataServiceVersion: ['2.0']
      ETag: [3B54E4C220039B9C06E2F3F91A8372B3]
      Last-Modified: ['Sat, 24 Sep 2016 05:58:09 UTC']
      Pragma: [no-cache]
      Server: [Apache-Coyote/1.1]
    status: {code: 200, message: OK}
- request:
    body: null
    headers:
      Accept: ['*/*']
      Accept-Encoding: ['gzip, deflate']
      Connection: [keep-alive]
      User-Agent: [sentinelsat/0.12.2]
    method: GET
    uri: https://scihub.copernicus.eu/apihub/odata/v1/Products('daf77008-1cba-4d4a-8c3b-7a98a3ea18c7')/Online/$value
  response:
    body: {string: 'true'}
    headers:
      Content-Length: ['4']
      Content-Type: [text/plain;charset=utf-8]
      DataServiceVersion: ['2.0']
      Pragma: [no-cache]
      Server: [Apache-Coyote/1.1]
    status: {code: 200, message: OK}
=======
    uri: https://scihub.copernicus.eu/apihub/odata/v1/Products('1f62a176-c980-41dc-b3a1-c735d660c910')/$value
  response:
    body: {}
    headers:
      Accept-Ranges:
      - bytes
      Content-Disposition:
      - inline;filename="S1A_WV_OCN__2SSH_20150603T092625_20150603T093332_006207_008194_521E.zip"
      Content-Length:
      - '130006'
      Content-Range:
      - bytes 0-130005/130006
      Content-Type:
      - application/octet-stream
      DataServiceVersion:
      - '2.0'
      ETag:
      - EAE42F27C917E1B6C9154A5BE44A4EB6
      Last-Modified:
      - Mon, 22 Apr 2019 17:13:25 UTC
      Pragma:
      - no-cache
      Server:
      - Apache-Coyote/1.1
    status:
      code: 200
      message: OK
>>>>>>> d9333fd9
- request:
    body: null
    headers:
      Accept:
      - '*/*'
      Accept-Encoding:
      - gzip, deflate
      Connection:
      - keep-alive
      User-Agent:
      - sentinelsat/0.13
    method: GET
<<<<<<< HEAD
    uri: https://scihub.copernicus.eu/apihub/odata/v1/Products('daf77008-1cba-4d4a-8c3b-7a98a3ea18c7')/$value
  response:
    body: {}
    headers:
      Accept-Ranges: [bytes]
      Content-Disposition: [inline;filename="S1A_IW_RAW__0SSV_20160924T035219_20160924T035251_013189_014F9D_3875.zip"]
      Content-Length: ['4828']
      Content-Range: [bytes 0-4827/4828]
      Content-Type: [application/octet-stream]
      DataServiceVersion: ['2.0']
      ETag: [3B54E4C220039B9C06E2F3F91A8372B3]
      Last-Modified: ['Sat, 24 Sep 2016 05:58:09 UTC']
      Pragma: [no-cache]
      Server: [Apache-Coyote/1.1]
    status: {code: 200, message: OK}
=======
    uri: https://scihub.copernicus.eu/apihub/odata/v1/Products('1f62a176-c980-41dc-b3a1-c735d660c910')/$value
  response:
    body: {}
    headers:
      Accept-Ranges:
      - bytes
      Content-Disposition:
      - inline;filename="S1A_WV_OCN__2SSH_20150603T092625_20150603T093332_006207_008194_521E.zip"
      Content-Length:
      - '130006'
      Content-Range:
      - bytes 0-130005/130006
      Content-Type:
      - application/octet-stream
      DataServiceVersion:
      - '2.0'
      ETag:
      - EAE42F27C917E1B6C9154A5BE44A4EB6
      Last-Modified:
      - Mon, 22 Apr 2019 17:13:25 UTC
      Pragma:
      - no-cache
      Server:
      - Apache-Coyote/1.1
    status:
      code: 200
      message: OK
>>>>>>> d9333fd9
version: 1<|MERGE_RESOLUTION|>--- conflicted
+++ resolved
@@ -11,21 +11,6 @@
       User-Agent:
       - sentinelsat/0.13
     method: GET
-<<<<<<< HEAD
-    uri: https://scihub.copernicus.eu/apihub/odata/v1/Products('daf77008-1cba-4d4a-8c3b-7a98a3ea18c7')?$format=json
-  response:
-    body: {string: '{"d":{"__metadata":{"id":"https://scihub.copernicus.eu/apihub/odata/v1/Products(''daf77008-1cba-4d4a-8c3b-7a98a3ea18c7'')","uri":"https://scihub.copernicus.eu/apihub/odata/v1/Products(''daf77008-1cba-4d4a-8c3b-7a98a3ea18c7'')","type":"DHuS.Product","content_type":"application/octet-stream","media_src":"https://scihub.copernicus.eu/apihub/odata/v1/Products(''daf77008-1cba-4d4a-8c3b-7a98a3ea18c7'')/$value","edit_media":"https://scihub.copernicus.eu/apihub/odata/v1/Products(''daf77008-1cba-4d4a-8c3b-7a98a3ea18c7'')/$value"},"Id":"daf77008-1cba-4d4a-8c3b-7a98a3ea18c7","Name":"S1A_IW_RAW__0SSV_20160924T035219_20160924T035251_013189_014F9D_3875","ContentType":"application/octet-stream","ContentLength":"4828","ChildrenNumber":"0","Value":null,"CreationDate":"\/Date(1474696689960)\/","IngestionDate":"\/Date(1474696697820)\/","EvictionDate":null,"Online":true,"ContentDate":{"__metadata":{"type":"DHuS.TimeRange"},"Start":"\/Date(1474689139354)\/","End":"\/Date(1474689171753)\/"},"Checksum":{"__metadata":{"type":"DHuS.Checksum"},"Algorithm":"MD5","Value":"3B54E4C220039B9C06E2F3F91A8372B3"},"ContentGeometry":"<gml:Polygon
-        srsName=\"http://www.opengis.net/gml/srs/epsg.xml#4326\" xmlns:gml=\"http://www.opengis.net/gml\">   <gml:outerBoundaryIs>      <gml:LinearRing>         <gml:coordinates>31.5705,30.7380
-        29.6134,30.3557 29.3445,32.8716 31.3020,33.3060 31.5705,30.7380 31.5705,30.7380</gml:coordinates>      </gml:LinearRing>   </gml:outerBoundaryIs></gml:Polygon>","Products":{"__deferred":{"uri":"https://scihub.copernicus.eu/apihub/odata/v1/Products(''daf77008-1cba-4d4a-8c3b-7a98a3ea18c7'')/Products"}},"Nodes":{"__deferred":{"uri":"https://scihub.copernicus.eu/apihub/odata/v1/Products(''daf77008-1cba-4d4a-8c3b-7a98a3ea18c7'')/Nodes"}},"Attributes":{"__deferred":{"uri":"https://scihub.copernicus.eu/apihub/odata/v1/Products(''daf77008-1cba-4d4a-8c3b-7a98a3ea18c7'')/Attributes"}},"Class":{"__deferred":{"uri":"https://scihub.copernicus.eu/apihub/odata/v1/Products(''daf77008-1cba-4d4a-8c3b-7a98a3ea18c7'')/Class"}}}}'}
-    headers:
-      Content-Type: [application/json]
-      DataServiceVersion: ['2.0']
-      Pragma: [no-cache]
-      Server: [Apache-Coyote/1.1]
-      Vary: [Accept-Encoding]
-      content-length: ['2016']
-    status: {code: 200, message: OK}
-=======
     uri: https://scihub.copernicus.eu/apihub/odata/v1/Products('1f62a176-c980-41dc-b3a1-c735d660c910')?$format=json
   response:
     body:
@@ -48,34 +33,18 @@
     status:
       code: 200
       message: OK
->>>>>>> d9333fd9
-- request:
-    body: null
-    headers:
-      Accept:
-      - '*/*'
-      Accept-Encoding:
-      - gzip, deflate
-      Connection:
-      - keep-alive
-      User-Agent:
-      - sentinelsat/0.13
-    method: GET
-<<<<<<< HEAD
-    uri: https://scihub.copernicus.eu/apihub/odata/v1/Products('daf77008-1cba-4d4a-8c3b-7a98a3ea18c7')?$format=json
-  response:
-    body: {string: '{"d":{"__metadata":{"id":"https://scihub.copernicus.eu/apihub/odata/v1/Products(''daf77008-1cba-4d4a-8c3b-7a98a3ea18c7'')","uri":"https://scihub.copernicus.eu/apihub/odata/v1/Products(''daf77008-1cba-4d4a-8c3b-7a98a3ea18c7'')","type":"DHuS.Product","content_type":"application/octet-stream","media_src":"https://scihub.copernicus.eu/apihub/odata/v1/Products(''daf77008-1cba-4d4a-8c3b-7a98a3ea18c7'')/$value","edit_media":"https://scihub.copernicus.eu/apihub/odata/v1/Products(''daf77008-1cba-4d4a-8c3b-7a98a3ea18c7'')/$value"},"Id":"daf77008-1cba-4d4a-8c3b-7a98a3ea18c7","Name":"S1A_IW_RAW__0SSV_20160924T035219_20160924T035251_013189_014F9D_3875","ContentType":"application/octet-stream","ContentLength":"4828","ChildrenNumber":"0","Value":null,"CreationDate":"\/Date(1474696689960)\/","IngestionDate":"\/Date(1474696697820)\/","EvictionDate":null,"Online":true,"ContentDate":{"__metadata":{"type":"DHuS.TimeRange"},"Start":"\/Date(1474689139354)\/","End":"\/Date(1474689171753)\/"},"Checksum":{"__metadata":{"type":"DHuS.Checksum"},"Algorithm":"MD5","Value":"3B54E4C220039B9C06E2F3F91A8372B3"},"ContentGeometry":"<gml:Polygon
-        srsName=\"http://www.opengis.net/gml/srs/epsg.xml#4326\" xmlns:gml=\"http://www.opengis.net/gml\">   <gml:outerBoundaryIs>      <gml:LinearRing>         <gml:coordinates>31.5705,30.7380
-        29.6134,30.3557 29.3445,32.8716 31.3020,33.3060 31.5705,30.7380 31.5705,30.7380</gml:coordinates>      </gml:LinearRing>   </gml:outerBoundaryIs></gml:Polygon>","Products":{"__deferred":{"uri":"https://scihub.copernicus.eu/apihub/odata/v1/Products(''daf77008-1cba-4d4a-8c3b-7a98a3ea18c7'')/Products"}},"Nodes":{"__deferred":{"uri":"https://scihub.copernicus.eu/apihub/odata/v1/Products(''daf77008-1cba-4d4a-8c3b-7a98a3ea18c7'')/Nodes"}},"Attributes":{"__deferred":{"uri":"https://scihub.copernicus.eu/apihub/odata/v1/Products(''daf77008-1cba-4d4a-8c3b-7a98a3ea18c7'')/Attributes"}},"Class":{"__deferred":{"uri":"https://scihub.copernicus.eu/apihub/odata/v1/Products(''daf77008-1cba-4d4a-8c3b-7a98a3ea18c7'')/Class"}}}}'}
-    headers:
-      Content-Type: [application/json]
-      DataServiceVersion: ['2.0']
-      Pragma: [no-cache]
-      Server: [Apache-Coyote/1.1]
-      Vary: [Accept-Encoding]
-      content-length: ['2016']
-    status: {code: 200, message: OK}
-=======
+- request:
+    body: null
+    headers:
+      Accept:
+      - '*/*'
+      Accept-Encoding:
+      - gzip, deflate
+      Connection:
+      - keep-alive
+      User-Agent:
+      - sentinelsat/0.13
+    method: GET
     uri: https://scihub.copernicus.eu/apihub/odata/v1/Products('1f62a176-c980-41dc-b3a1-c735d660c910')?$format=json
   response:
     body:
@@ -98,130 +67,57 @@
     status:
       code: 200
       message: OK
->>>>>>> d9333fd9
-- request:
-    body: null
-    headers:
-      Accept:
-      - '*/*'
-      Accept-Encoding:
-      - gzip, deflate
-      Connection:
-      - keep-alive
-      User-Agent:
-      - sentinelsat/0.13
-    method: GET
-<<<<<<< HEAD
-    uri: https://scihub.copernicus.eu/apihub/odata/v1/Products('daf77008-1cba-4d4a-8c3b-7a98a3ea18c7')/Online/$value
-  response:
-    body: {string: 'true'}
-    headers:
-      Content-Length: ['4']
-      Content-Type: [text/plain;charset=utf-8]
-      DataServiceVersion: ['2.0']
-      Pragma: [no-cache]
-      Server: [Apache-Coyote/1.1]
-    status: {code: 200, message: OK}
-- request:
-    body: null
-    headers:
-      Accept: ['*/*']
-      Accept-Encoding: ['gzip, deflate']
-      Connection: [keep-alive]
-      User-Agent: [sentinelsat/0.12.2]
-    method: GET
-    uri: https://scihub.copernicus.eu/apihub/odata/v1/Products('daf77008-1cba-4d4a-8c3b-7a98a3ea18c7')?$format=json
-  response:
-    body: {string: '{"d":{"__metadata":{"id":"https://scihub.copernicus.eu/apihub/odata/v1/Products(''daf77008-1cba-4d4a-8c3b-7a98a3ea18c7'')","uri":"https://scihub.copernicus.eu/apihub/odata/v1/Products(''daf77008-1cba-4d4a-8c3b-7a98a3ea18c7'')","type":"DHuS.Product","content_type":"application/octet-stream","media_src":"https://scihub.copernicus.eu/apihub/odata/v1/Products(''daf77008-1cba-4d4a-8c3b-7a98a3ea18c7'')/$value","edit_media":"https://scihub.copernicus.eu/apihub/odata/v1/Products(''daf77008-1cba-4d4a-8c3b-7a98a3ea18c7'')/$value"},"Id":"daf77008-1cba-4d4a-8c3b-7a98a3ea18c7","Name":"S1A_IW_RAW__0SSV_20160924T035219_20160924T035251_013189_014F9D_3875","ContentType":"application/octet-stream","ContentLength":"4828","ChildrenNumber":"0","Value":null,"CreationDate":"\/Date(1474696689960)\/","IngestionDate":"\/Date(1474696697820)\/","EvictionDate":null,"Online":true,"ContentDate":{"__metadata":{"type":"DHuS.TimeRange"},"Start":"\/Date(1474689139354)\/","End":"\/Date(1474689171753)\/"},"Checksum":{"__metadata":{"type":"DHuS.Checksum"},"Algorithm":"MD5","Value":"3B54E4C220039B9C06E2F3F91A8372B3"},"ContentGeometry":"<gml:Polygon
-        srsName=\"http://www.opengis.net/gml/srs/epsg.xml#4326\" xmlns:gml=\"http://www.opengis.net/gml\">   <gml:outerBoundaryIs>      <gml:LinearRing>         <gml:coordinates>31.5705,30.7380
-        29.6134,30.3557 29.3445,32.8716 31.3020,33.3060 31.5705,30.7380 31.5705,30.7380</gml:coordinates>      </gml:LinearRing>   </gml:outerBoundaryIs></gml:Polygon>","Products":{"__deferred":{"uri":"https://scihub.copernicus.eu/apihub/odata/v1/Products(''daf77008-1cba-4d4a-8c3b-7a98a3ea18c7'')/Products"}},"Nodes":{"__deferred":{"uri":"https://scihub.copernicus.eu/apihub/odata/v1/Products(''daf77008-1cba-4d4a-8c3b-7a98a3ea18c7'')/Nodes"}},"Attributes":{"__deferred":{"uri":"https://scihub.copernicus.eu/apihub/odata/v1/Products(''daf77008-1cba-4d4a-8c3b-7a98a3ea18c7'')/Attributes"}},"Class":{"__deferred":{"uri":"https://scihub.copernicus.eu/apihub/odata/v1/Products(''daf77008-1cba-4d4a-8c3b-7a98a3ea18c7'')/Class"}}}}'}
-    headers:
-      Content-Type: [application/json]
-      DataServiceVersion: ['2.0']
-      Pragma: [no-cache]
-      Server: [Apache-Coyote/1.1]
-      Vary: [Accept-Encoding]
-      content-length: ['2016']
-    status: {code: 200, message: OK}
-- request:
-    body: null
-    headers:
-      Accept: ['*/*']
-      Accept-Encoding: ['gzip, deflate']
-      Connection: [keep-alive]
-      User-Agent: [sentinelsat/0.12.2]
-    method: GET
-    uri: https://scihub.copernicus.eu/apihub/odata/v1/Products('daf77008-1cba-4d4a-8c3b-7a98a3ea18c7')/$value
-  response:
-    body: {}
-    headers:
-      Accept-Ranges: [bytes]
-      Content-Disposition: [inline;filename="S1A_IW_RAW__0SSV_20160924T035219_20160924T035251_013189_014F9D_3875.zip"]
-      Content-Length: ['4828']
-      Content-Range: [bytes 0-4827/4828]
-      Content-Type: [application/octet-stream]
-      DataServiceVersion: ['2.0']
-      ETag: [3B54E4C220039B9C06E2F3F91A8372B3]
-      Last-Modified: ['Sat, 24 Sep 2016 05:58:09 UTC']
-      Pragma: [no-cache]
-      Server: [Apache-Coyote/1.1]
-    status: {code: 200, message: OK}
-=======
-    uri: https://scihub.copernicus.eu/apihub/odata/v1/Products('1f62a176-c980-41dc-b3a1-c735d660c910')/$value
-  response:
-    body: {}
-    headers:
-      Accept-Ranges:
-      - bytes
-      Content-Disposition:
-      - inline;filename="S1A_WV_OCN__2SSH_20150603T092625_20150603T093332_006207_008194_521E.zip"
-      Content-Length:
-      - '130006'
-      Content-Range:
-      - bytes 0-130005/130006
-      Content-Type:
-      - application/octet-stream
-      DataServiceVersion:
-      - '2.0'
-      ETag:
-      - EAE42F27C917E1B6C9154A5BE44A4EB6
-      Last-Modified:
-      - Mon, 22 Apr 2019 17:13:25 UTC
-      Pragma:
-      - no-cache
-      Server:
-      - Apache-Coyote/1.1
-    status:
-      code: 200
-      message: OK
->>>>>>> d9333fd9
-- request:
-    body: null
-    headers:
-      Accept:
-      - '*/*'
-      Accept-Encoding:
-      - gzip, deflate
-      Connection:
-      - keep-alive
-      User-Agent:
-      - sentinelsat/0.13
-    method: GET
-<<<<<<< HEAD
-    uri: https://scihub.copernicus.eu/apihub/odata/v1/Products('daf77008-1cba-4d4a-8c3b-7a98a3ea18c7')?$format=json
-  response:
-    body: {string: '{"d":{"__metadata":{"id":"https://scihub.copernicus.eu/apihub/odata/v1/Products(''daf77008-1cba-4d4a-8c3b-7a98a3ea18c7'')","uri":"https://scihub.copernicus.eu/apihub/odata/v1/Products(''daf77008-1cba-4d4a-8c3b-7a98a3ea18c7'')","type":"DHuS.Product","content_type":"application/octet-stream","media_src":"https://scihub.copernicus.eu/apihub/odata/v1/Products(''daf77008-1cba-4d4a-8c3b-7a98a3ea18c7'')/$value","edit_media":"https://scihub.copernicus.eu/apihub/odata/v1/Products(''daf77008-1cba-4d4a-8c3b-7a98a3ea18c7'')/$value"},"Id":"daf77008-1cba-4d4a-8c3b-7a98a3ea18c7","Name":"S1A_IW_RAW__0SSV_20160924T035219_20160924T035251_013189_014F9D_3875","ContentType":"application/octet-stream","ContentLength":"4828","ChildrenNumber":"0","Value":null,"CreationDate":"\/Date(1474696689960)\/","IngestionDate":"\/Date(1474696697820)\/","EvictionDate":null,"Online":true,"ContentDate":{"__metadata":{"type":"DHuS.TimeRange"},"Start":"\/Date(1474689139354)\/","End":"\/Date(1474689171753)\/"},"Checksum":{"__metadata":{"type":"DHuS.Checksum"},"Algorithm":"MD5","Value":"3B54E4C220039B9C06E2F3F91A8372B3"},"ContentGeometry":"<gml:Polygon
-        srsName=\"http://www.opengis.net/gml/srs/epsg.xml#4326\" xmlns:gml=\"http://www.opengis.net/gml\">   <gml:outerBoundaryIs>      <gml:LinearRing>         <gml:coordinates>31.5705,30.7380
-        29.6134,30.3557 29.3445,32.8716 31.3020,33.3060 31.5705,30.7380 31.5705,30.7380</gml:coordinates>      </gml:LinearRing>   </gml:outerBoundaryIs></gml:Polygon>","Products":{"__deferred":{"uri":"https://scihub.copernicus.eu/apihub/odata/v1/Products(''daf77008-1cba-4d4a-8c3b-7a98a3ea18c7'')/Products"}},"Nodes":{"__deferred":{"uri":"https://scihub.copernicus.eu/apihub/odata/v1/Products(''daf77008-1cba-4d4a-8c3b-7a98a3ea18c7'')/Nodes"}},"Attributes":{"__deferred":{"uri":"https://scihub.copernicus.eu/apihub/odata/v1/Products(''daf77008-1cba-4d4a-8c3b-7a98a3ea18c7'')/Attributes"}},"Class":{"__deferred":{"uri":"https://scihub.copernicus.eu/apihub/odata/v1/Products(''daf77008-1cba-4d4a-8c3b-7a98a3ea18c7'')/Class"}}}}'}
-    headers:
-      Content-Type: [application/json]
-      DataServiceVersion: ['2.0']
-      Pragma: [no-cache]
-      Server: [Apache-Coyote/1.1]
-      Vary: [Accept-Encoding]
-      content-length: ['2016']
-    status: {code: 200, message: OK}
-=======
+- request:
+    body: null
+    headers:
+      Accept:
+      - '*/*'
+      Accept-Encoding:
+      - gzip, deflate
+      Connection:
+      - keep-alive
+      User-Agent:
+      - sentinelsat/0.13
+    method: GET
+    uri: https://scihub.copernicus.eu/apihub/odata/v1/Products('1f62a176-c980-41dc-b3a1-c735d660c910')/$value
+  response:
+    body: {}
+    headers:
+      Accept-Ranges:
+      - bytes
+      Content-Disposition:
+      - inline;filename="S1A_WV_OCN__2SSH_20150603T092625_20150603T093332_006207_008194_521E.zip"
+      Content-Length:
+      - '130006'
+      Content-Range:
+      - bytes 0-130005/130006
+      Content-Type:
+      - application/octet-stream
+      DataServiceVersion:
+      - '2.0'
+      ETag:
+      - EAE42F27C917E1B6C9154A5BE44A4EB6
+      Last-Modified:
+      - Mon, 22 Apr 2019 17:13:25 UTC
+      Pragma:
+      - no-cache
+      Server:
+      - Apache-Coyote/1.1
+    status:
+      code: 200
+      message: OK
+- request:
+    body: null
+    headers:
+      Accept:
+      - '*/*'
+      Accept-Encoding:
+      - gzip, deflate
+      Connection:
+      - keep-alive
+      User-Agent:
+      - sentinelsat/0.13
+    method: GET
     uri: https://scihub.copernicus.eu/apihub/odata/v1/Products('1f62a176-c980-41dc-b3a1-c735d660c910')?$format=json
   response:
     body:
@@ -244,34 +140,18 @@
     status:
       code: 200
       message: OK
->>>>>>> d9333fd9
-- request:
-    body: null
-    headers:
-      Accept:
-      - '*/*'
-      Accept-Encoding:
-      - gzip, deflate
-      Connection:
-      - keep-alive
-      User-Agent:
-      - sentinelsat/0.13
-    method: GET
-<<<<<<< HEAD
-    uri: https://scihub.copernicus.eu/apihub/odata/v1/Products('daf77008-1cba-4d4a-8c3b-7a98a3ea18c7')?$format=json
-  response:
-    body: {string: '{"d":{"__metadata":{"id":"https://scihub.copernicus.eu/apihub/odata/v1/Products(''daf77008-1cba-4d4a-8c3b-7a98a3ea18c7'')","uri":"https://scihub.copernicus.eu/apihub/odata/v1/Products(''daf77008-1cba-4d4a-8c3b-7a98a3ea18c7'')","type":"DHuS.Product","content_type":"application/octet-stream","media_src":"https://scihub.copernicus.eu/apihub/odata/v1/Products(''daf77008-1cba-4d4a-8c3b-7a98a3ea18c7'')/$value","edit_media":"https://scihub.copernicus.eu/apihub/odata/v1/Products(''daf77008-1cba-4d4a-8c3b-7a98a3ea18c7'')/$value"},"Id":"daf77008-1cba-4d4a-8c3b-7a98a3ea18c7","Name":"S1A_IW_RAW__0SSV_20160924T035219_20160924T035251_013189_014F9D_3875","ContentType":"application/octet-stream","ContentLength":"4828","ChildrenNumber":"0","Value":null,"CreationDate":"\/Date(1474696689960)\/","IngestionDate":"\/Date(1474696697820)\/","EvictionDate":null,"Online":true,"ContentDate":{"__metadata":{"type":"DHuS.TimeRange"},"Start":"\/Date(1474689139354)\/","End":"\/Date(1474689171753)\/"},"Checksum":{"__metadata":{"type":"DHuS.Checksum"},"Algorithm":"MD5","Value":"3B54E4C220039B9C06E2F3F91A8372B3"},"ContentGeometry":"<gml:Polygon
-        srsName=\"http://www.opengis.net/gml/srs/epsg.xml#4326\" xmlns:gml=\"http://www.opengis.net/gml\">   <gml:outerBoundaryIs>      <gml:LinearRing>         <gml:coordinates>31.5705,30.7380
-        29.6134,30.3557 29.3445,32.8716 31.3020,33.3060 31.5705,30.7380 31.5705,30.7380</gml:coordinates>      </gml:LinearRing>   </gml:outerBoundaryIs></gml:Polygon>","Products":{"__deferred":{"uri":"https://scihub.copernicus.eu/apihub/odata/v1/Products(''daf77008-1cba-4d4a-8c3b-7a98a3ea18c7'')/Products"}},"Nodes":{"__deferred":{"uri":"https://scihub.copernicus.eu/apihub/odata/v1/Products(''daf77008-1cba-4d4a-8c3b-7a98a3ea18c7'')/Nodes"}},"Attributes":{"__deferred":{"uri":"https://scihub.copernicus.eu/apihub/odata/v1/Products(''daf77008-1cba-4d4a-8c3b-7a98a3ea18c7'')/Attributes"}},"Class":{"__deferred":{"uri":"https://scihub.copernicus.eu/apihub/odata/v1/Products(''daf77008-1cba-4d4a-8c3b-7a98a3ea18c7'')/Class"}}}}'}
-    headers:
-      Content-Type: [application/json]
-      DataServiceVersion: ['2.0']
-      Pragma: [no-cache]
-      Server: [Apache-Coyote/1.1]
-      Vary: [Accept-Encoding]
-      content-length: ['2016']
-    status: {code: 200, message: OK}
-=======
+- request:
+    body: null
+    headers:
+      Accept:
+      - '*/*'
+      Accept-Encoding:
+      - gzip, deflate
+      Connection:
+      - keep-alive
+      User-Agent:
+      - sentinelsat/0.13
+    method: GET
     uri: https://scihub.copernicus.eu/apihub/odata/v1/Products('1f62a176-c980-41dc-b3a1-c735d660c910')?$format=json
   response:
     body:
@@ -294,52 +174,18 @@
     status:
       code: 200
       message: OK
->>>>>>> d9333fd9
-- request:
-    body: null
-    headers:
-      Accept:
-      - '*/*'
-      Accept-Encoding:
-      - gzip, deflate
-      Connection:
-      - keep-alive
-      User-Agent:
-      - sentinelsat/0.13
-    method: GET
-<<<<<<< HEAD
-    uri: https://scihub.copernicus.eu/apihub/odata/v1/Products('daf77008-1cba-4d4a-8c3b-7a98a3ea18c7')/Online/$value
-  response:
-    body: {string: 'true'}
-    headers:
-      Content-Length: ['4']
-      Content-Type: [text/plain;charset=utf-8]
-      DataServiceVersion: ['2.0']
-      Pragma: [no-cache]
-      Server: [Apache-Coyote/1.1]
-    status: {code: 200, message: OK}
-- request:
-    body: null
-    headers:
-      Accept: ['*/*']
-      Accept-Encoding: ['gzip, deflate']
-      Connection: [keep-alive]
-      User-Agent: [sentinelsat/0.12.2]
-    method: GET
-    uri: https://scihub.copernicus.eu/apihub/odata/v1/Products('daf77008-1cba-4d4a-8c3b-7a98a3ea18c7')?$format=json
-  response:
-    body: {string: '{"d":{"__metadata":{"id":"https://scihub.copernicus.eu/apihub/odata/v1/Products(''daf77008-1cba-4d4a-8c3b-7a98a3ea18c7'')","uri":"https://scihub.copernicus.eu/apihub/odata/v1/Products(''daf77008-1cba-4d4a-8c3b-7a98a3ea18c7'')","type":"DHuS.Product","content_type":"application/octet-stream","media_src":"https://scihub.copernicus.eu/apihub/odata/v1/Products(''daf77008-1cba-4d4a-8c3b-7a98a3ea18c7'')/$value","edit_media":"https://scihub.copernicus.eu/apihub/odata/v1/Products(''daf77008-1cba-4d4a-8c3b-7a98a3ea18c7'')/$value"},"Id":"daf77008-1cba-4d4a-8c3b-7a98a3ea18c7","Name":"S1A_IW_RAW__0SSV_20160924T035219_20160924T035251_013189_014F9D_3875","ContentType":"application/octet-stream","ContentLength":"4828","ChildrenNumber":"0","Value":null,"CreationDate":"\/Date(1474696689960)\/","IngestionDate":"\/Date(1474696697820)\/","EvictionDate":null,"Online":true,"ContentDate":{"__metadata":{"type":"DHuS.TimeRange"},"Start":"\/Date(1474689139354)\/","End":"\/Date(1474689171753)\/"},"Checksum":{"__metadata":{"type":"DHuS.Checksum"},"Algorithm":"MD5","Value":"3B54E4C220039B9C06E2F3F91A8372B3"},"ContentGeometry":"<gml:Polygon
-        srsName=\"http://www.opengis.net/gml/srs/epsg.xml#4326\" xmlns:gml=\"http://www.opengis.net/gml\">   <gml:outerBoundaryIs>      <gml:LinearRing>         <gml:coordinates>31.5705,30.7380
-        29.6134,30.3557 29.3445,32.8716 31.3020,33.3060 31.5705,30.7380 31.5705,30.7380</gml:coordinates>      </gml:LinearRing>   </gml:outerBoundaryIs></gml:Polygon>","Products":{"__deferred":{"uri":"https://scihub.copernicus.eu/apihub/odata/v1/Products(''daf77008-1cba-4d4a-8c3b-7a98a3ea18c7'')/Products"}},"Nodes":{"__deferred":{"uri":"https://scihub.copernicus.eu/apihub/odata/v1/Products(''daf77008-1cba-4d4a-8c3b-7a98a3ea18c7'')/Nodes"}},"Attributes":{"__deferred":{"uri":"https://scihub.copernicus.eu/apihub/odata/v1/Products(''daf77008-1cba-4d4a-8c3b-7a98a3ea18c7'')/Attributes"}},"Class":{"__deferred":{"uri":"https://scihub.copernicus.eu/apihub/odata/v1/Products(''daf77008-1cba-4d4a-8c3b-7a98a3ea18c7'')/Class"}}}}'}
-    headers:
-      Content-Type: [application/json]
-      DataServiceVersion: ['2.0']
-      Pragma: [no-cache]
-      Server: [Apache-Coyote/1.1]
-      Vary: [Accept-Encoding]
-      content-length: ['2016']
-    status: {code: 200, message: OK}
-=======
+- request:
+    body: null
+    headers:
+      Accept:
+      - '*/*'
+      Accept-Encoding:
+      - gzip, deflate
+      Connection:
+      - keep-alive
+      User-Agent:
+      - sentinelsat/0.13
+    method: GET
     uri: https://scihub.copernicus.eu/apihub/odata/v1/Products('1f62a176-c980-41dc-b3a1-c735d660c910')?$format=json
   response:
     body:
@@ -362,736 +208,394 @@
     status:
       code: 200
       message: OK
->>>>>>> d9333fd9
-- request:
-    body: null
-    headers:
-      Accept:
-      - '*/*'
-      Accept-Encoding:
-      - gzip, deflate
-      Connection:
-      - keep-alive
-      User-Agent:
-      - sentinelsat/0.13
-    method: GET
-<<<<<<< HEAD
-    uri: https://scihub.copernicus.eu/apihub/odata/v1/Products('daf77008-1cba-4d4a-8c3b-7a98a3ea18c7')?$format=json
-=======
-    uri: https://scihub.copernicus.eu/apihub/odata/v1/Products('1f62a176-c980-41dc-b3a1-c735d660c910')/$value
->>>>>>> d9333fd9
-  response:
-    body: {string: '{"d":{"__metadata":{"id":"https://scihub.copernicus.eu/apihub/odata/v1/Products(''daf77008-1cba-4d4a-8c3b-7a98a3ea18c7'')","uri":"https://scihub.copernicus.eu/apihub/odata/v1/Products(''daf77008-1cba-4d4a-8c3b-7a98a3ea18c7'')","type":"DHuS.Product","content_type":"application/octet-stream","media_src":"https://scihub.copernicus.eu/apihub/odata/v1/Products(''daf77008-1cba-4d4a-8c3b-7a98a3ea18c7'')/$value","edit_media":"https://scihub.copernicus.eu/apihub/odata/v1/Products(''daf77008-1cba-4d4a-8c3b-7a98a3ea18c7'')/$value"},"Id":"daf77008-1cba-4d4a-8c3b-7a98a3ea18c7","Name":"S1A_IW_RAW__0SSV_20160924T035219_20160924T035251_013189_014F9D_3875","ContentType":"application/octet-stream","ContentLength":"4828","ChildrenNumber":"0","Value":null,"CreationDate":"\/Date(1474696689960)\/","IngestionDate":"\/Date(1474696697820)\/","EvictionDate":null,"Online":true,"ContentDate":{"__metadata":{"type":"DHuS.TimeRange"},"Start":"\/Date(1474689139354)\/","End":"\/Date(1474689171753)\/"},"Checksum":{"__metadata":{"type":"DHuS.Checksum"},"Algorithm":"MD5","Value":"3B54E4C220039B9C06E2F3F91A8372B3"},"ContentGeometry":"<gml:Polygon
-        srsName=\"http://www.opengis.net/gml/srs/epsg.xml#4326\" xmlns:gml=\"http://www.opengis.net/gml\">   <gml:outerBoundaryIs>      <gml:LinearRing>         <gml:coordinates>31.5705,30.7380
-        29.6134,30.3557 29.3445,32.8716 31.3020,33.3060 31.5705,30.7380 31.5705,30.7380</gml:coordinates>      </gml:LinearRing>   </gml:outerBoundaryIs></gml:Polygon>","Products":{"__deferred":{"uri":"https://scihub.copernicus.eu/apihub/odata/v1/Products(''daf77008-1cba-4d4a-8c3b-7a98a3ea18c7'')/Products"}},"Nodes":{"__deferred":{"uri":"https://scihub.copernicus.eu/apihub/odata/v1/Products(''daf77008-1cba-4d4a-8c3b-7a98a3ea18c7'')/Nodes"}},"Attributes":{"__deferred":{"uri":"https://scihub.copernicus.eu/apihub/odata/v1/Products(''daf77008-1cba-4d4a-8c3b-7a98a3ea18c7'')/Attributes"}},"Class":{"__deferred":{"uri":"https://scihub.copernicus.eu/apihub/odata/v1/Products(''daf77008-1cba-4d4a-8c3b-7a98a3ea18c7'')/Class"}}}}'}
-    headers:
-<<<<<<< HEAD
-      Content-Type: [application/json]
-      DataServiceVersion: ['2.0']
-      Pragma: [no-cache]
-      Server: [Apache-Coyote/1.1]
-      Vary: [Accept-Encoding]
-      content-length: ['2016']
-    status: {code: 200, message: OK}
-=======
-      Accept-Ranges:
-      - bytes
-      Content-Disposition:
-      - inline;filename="S1A_WV_OCN__2SSH_20150603T092625_20150603T093332_006207_008194_521E.zip"
-      Content-Length:
-      - '130006'
-      Content-Range:
-      - bytes 0-130005/130006
-      Content-Type:
-      - application/octet-stream
-      DataServiceVersion:
-      - '2.0'
-      ETag:
-      - EAE42F27C917E1B6C9154A5BE44A4EB6
-      Last-Modified:
-      - Mon, 22 Apr 2019 17:13:25 UTC
-      Pragma:
-      - no-cache
-      Server:
-      - Apache-Coyote/1.1
-    status:
-      code: 200
-      message: OK
->>>>>>> d9333fd9
-- request:
-    body: null
-    headers:
-      Accept:
-      - '*/*'
-      Accept-Encoding:
-      - gzip, deflate
-      Connection:
-      - keep-alive
-      User-Agent:
-      - sentinelsat/0.13
-    method: GET
-<<<<<<< HEAD
-    uri: https://scihub.copernicus.eu/apihub/odata/v1/Products('daf77008-1cba-4d4a-8c3b-7a98a3ea18c7')/Online/$value
-=======
-    uri: https://scihub.copernicus.eu/apihub/odata/v1/Products('1f62a176-c980-41dc-b3a1-c735d660c910')/$value
->>>>>>> d9333fd9
-  response:
-    body: {string: 'true'}
-    headers:
-<<<<<<< HEAD
-      Content-Length: ['4']
-      Content-Type: [text/plain;charset=utf-8]
-      DataServiceVersion: ['2.0']
-      Pragma: [no-cache]
-      Server: [Apache-Coyote/1.1]
-    status: {code: 200, message: OK}
-=======
-      Accept-Ranges:
-      - bytes
-      Content-Disposition:
-      - inline;filename="S1A_WV_OCN__2SSH_20150603T092625_20150603T093332_006207_008194_521E.zip"
-      Content-Length:
-      - '130006'
-      Content-Range:
-      - bytes 0-130005/130006
-      Content-Type:
-      - application/octet-stream
-      DataServiceVersion:
-      - '2.0'
-      ETag:
-      - EAE42F27C917E1B6C9154A5BE44A4EB6
-      Last-Modified:
-      - Mon, 22 Apr 2019 17:13:25 UTC
-      Pragma:
-      - no-cache
-      Server:
-      - Apache-Coyote/1.1
-    status:
-      code: 200
-      message: OK
->>>>>>> d9333fd9
-- request:
-    body: null
-    headers:
-      Accept:
-      - '*/*'
-      Accept-Encoding:
-      - gzip, deflate
-      Connection:
-      - keep-alive
-      User-Agent:
-      - sentinelsat/0.13
-    method: GET
-<<<<<<< HEAD
-    uri: https://scihub.copernicus.eu/apihub/odata/v1/Products('daf77008-1cba-4d4a-8c3b-7a98a3ea18c7')/$value
-  response:
-    body: {}
-    headers:
-      Accept-Ranges: [bytes]
-      Content-Disposition: [inline;filename="S1A_IW_RAW__0SSV_20160924T035219_20160924T035251_013189_014F9D_3875.zip"]
-      Content-Length: ['4828']
-      Content-Range: [bytes 0-4827/4828]
-      Content-Type: [application/octet-stream]
-      DataServiceVersion: ['2.0']
-      ETag: [3B54E4C220039B9C06E2F3F91A8372B3]
-      Last-Modified: ['Sat, 24 Sep 2016 05:58:09 UTC']
-      Pragma: [no-cache]
-      Server: [Apache-Coyote/1.1]
-    status: {code: 200, message: OK}
-=======
-    uri: https://scihub.copernicus.eu/apihub/odata/v1/Products('1f62a176-c980-41dc-b3a1-c735d660c910')/$value
-  response:
-    body: {}
-    headers:
-      Accept-Ranges:
-      - bytes
-      Content-Disposition:
-      - inline;filename="S1A_WV_OCN__2SSH_20150603T092625_20150603T093332_006207_008194_521E.zip"
-      Content-Length:
-      - '130006'
-      Content-Range:
-      - bytes 0-130005/130006
-      Content-Type:
-      - application/octet-stream
-      DataServiceVersion:
-      - '2.0'
-      ETag:
-      - EAE42F27C917E1B6C9154A5BE44A4EB6
-      Last-Modified:
-      - Mon, 22 Apr 2019 17:13:25 UTC
-      Pragma:
-      - no-cache
-      Server:
-      - Apache-Coyote/1.1
-    status:
-      code: 200
-      message: OK
->>>>>>> d9333fd9
-- request:
-    body: null
-    headers:
-      Accept:
-      - '*/*'
-      Accept-Encoding:
-      - gzip, deflate
-      Connection:
-      - keep-alive
-      User-Agent:
-      - sentinelsat/0.13
-    method: GET
-<<<<<<< HEAD
-    uri: https://scihub.copernicus.eu/apihub/odata/v1/Products('daf77008-1cba-4d4a-8c3b-7a98a3ea18c7')/Online/$value
-=======
-    uri: https://scihub.copernicus.eu/apihub/odata/v1/Products('1f62a176-c980-41dc-b3a1-c735d660c910')/$value
->>>>>>> d9333fd9
-  response:
-    body: {string: 'true'}
-    headers:
-<<<<<<< HEAD
-      Content-Length: ['4']
-      Content-Type: [text/plain;charset=utf-8]
-      DataServiceVersion: ['2.0']
-      Pragma: [no-cache]
-      Server: [Apache-Coyote/1.1]
-    status: {code: 200, message: OK}
-=======
-      Accept-Ranges:
-      - bytes
-      Content-Disposition:
-      - inline;filename="S1A_WV_OCN__2SSH_20150603T092625_20150603T093332_006207_008194_521E.zip"
-      Content-Length:
-      - '130006'
-      Content-Range:
-      - bytes 0-130005/130006
-      Content-Type:
-      - application/octet-stream
-      DataServiceVersion:
-      - '2.0'
-      ETag:
-      - EAE42F27C917E1B6C9154A5BE44A4EB6
-      Last-Modified:
-      - Mon, 22 Apr 2019 17:13:25 UTC
-      Pragma:
-      - no-cache
-      Server:
-      - Apache-Coyote/1.1
-    status:
-      code: 200
-      message: OK
->>>>>>> d9333fd9
-- request:
-    body: null
-    headers:
-      Accept:
-      - '*/*'
-      Accept-Encoding:
-      - gzip, deflate
-      Connection:
-      - keep-alive
-      User-Agent:
-      - sentinelsat/0.13
-    method: GET
-<<<<<<< HEAD
-    uri: https://scihub.copernicus.eu/apihub/odata/v1/Products('daf77008-1cba-4d4a-8c3b-7a98a3ea18c7')/$value
-  response:
-    body: {}
-    headers:
-      Accept-Ranges: [bytes]
-      Content-Disposition: [inline;filename="S1A_IW_RAW__0SSV_20160924T035219_20160924T035251_013189_014F9D_3875.zip"]
-      Content-Length: ['4828']
-      Content-Range: [bytes 0-4827/4828]
-      Content-Type: [application/octet-stream]
-      DataServiceVersion: ['2.0']
-      ETag: [3B54E4C220039B9C06E2F3F91A8372B3]
-      Last-Modified: ['Sat, 24 Sep 2016 05:58:09 UTC']
-      Pragma: [no-cache]
-      Server: [Apache-Coyote/1.1]
-    status: {code: 200, message: OK}
-=======
-    uri: https://scihub.copernicus.eu/apihub/odata/v1/Products('1f62a176-c980-41dc-b3a1-c735d660c910')/$value
-  response:
-    body: {}
-    headers:
-      Accept-Ranges:
-      - bytes
-      Content-Disposition:
-      - inline;filename="S1A_WV_OCN__2SSH_20150603T092625_20150603T093332_006207_008194_521E.zip"
-      Content-Length:
-      - '130006'
-      Content-Range:
-      - bytes 0-130005/130006
-      Content-Type:
-      - application/octet-stream
-      DataServiceVersion:
-      - '2.0'
-      ETag:
-      - EAE42F27C917E1B6C9154A5BE44A4EB6
-      Last-Modified:
-      - Mon, 22 Apr 2019 17:13:25 UTC
-      Pragma:
-      - no-cache
-      Server:
-      - Apache-Coyote/1.1
-    status:
-      code: 200
-      message: OK
->>>>>>> d9333fd9
-- request:
-    body: null
-    headers:
-      Accept:
-      - '*/*'
-      Accept-Encoding:
-      - gzip, deflate
-      Connection:
-      - keep-alive
-      User-Agent:
-      - sentinelsat/0.13
-    method: GET
-<<<<<<< HEAD
-    uri: https://scihub.copernicus.eu/apihub/odata/v1/Products('daf77008-1cba-4d4a-8c3b-7a98a3ea18c7')?$format=json
-=======
-    uri: https://scihub.copernicus.eu/apihub/odata/v1/Products('1f62a176-c980-41dc-b3a1-c735d660c910')/$value
->>>>>>> d9333fd9
-  response:
-    body: {string: '{"d":{"__metadata":{"id":"https://scihub.copernicus.eu/apihub/odata/v1/Products(''daf77008-1cba-4d4a-8c3b-7a98a3ea18c7'')","uri":"https://scihub.copernicus.eu/apihub/odata/v1/Products(''daf77008-1cba-4d4a-8c3b-7a98a3ea18c7'')","type":"DHuS.Product","content_type":"application/octet-stream","media_src":"https://scihub.copernicus.eu/apihub/odata/v1/Products(''daf77008-1cba-4d4a-8c3b-7a98a3ea18c7'')/$value","edit_media":"https://scihub.copernicus.eu/apihub/odata/v1/Products(''daf77008-1cba-4d4a-8c3b-7a98a3ea18c7'')/$value"},"Id":"daf77008-1cba-4d4a-8c3b-7a98a3ea18c7","Name":"S1A_IW_RAW__0SSV_20160924T035219_20160924T035251_013189_014F9D_3875","ContentType":"application/octet-stream","ContentLength":"4828","ChildrenNumber":"0","Value":null,"CreationDate":"\/Date(1474696689960)\/","IngestionDate":"\/Date(1474696697820)\/","EvictionDate":null,"Online":true,"ContentDate":{"__metadata":{"type":"DHuS.TimeRange"},"Start":"\/Date(1474689139354)\/","End":"\/Date(1474689171753)\/"},"Checksum":{"__metadata":{"type":"DHuS.Checksum"},"Algorithm":"MD5","Value":"3B54E4C220039B9C06E2F3F91A8372B3"},"ContentGeometry":"<gml:Polygon
-        srsName=\"http://www.opengis.net/gml/srs/epsg.xml#4326\" xmlns:gml=\"http://www.opengis.net/gml\">   <gml:outerBoundaryIs>      <gml:LinearRing>         <gml:coordinates>31.5705,30.7380
-        29.6134,30.3557 29.3445,32.8716 31.3020,33.3060 31.5705,30.7380 31.5705,30.7380</gml:coordinates>      </gml:LinearRing>   </gml:outerBoundaryIs></gml:Polygon>","Products":{"__deferred":{"uri":"https://scihub.copernicus.eu/apihub/odata/v1/Products(''daf77008-1cba-4d4a-8c3b-7a98a3ea18c7'')/Products"}},"Nodes":{"__deferred":{"uri":"https://scihub.copernicus.eu/apihub/odata/v1/Products(''daf77008-1cba-4d4a-8c3b-7a98a3ea18c7'')/Nodes"}},"Attributes":{"__deferred":{"uri":"https://scihub.copernicus.eu/apihub/odata/v1/Products(''daf77008-1cba-4d4a-8c3b-7a98a3ea18c7'')/Attributes"}},"Class":{"__deferred":{"uri":"https://scihub.copernicus.eu/apihub/odata/v1/Products(''daf77008-1cba-4d4a-8c3b-7a98a3ea18c7'')/Class"}}}}'}
-    headers:
-<<<<<<< HEAD
-      Content-Type: [application/json]
-      DataServiceVersion: ['2.0']
-      Pragma: [no-cache]
-      Server: [Apache-Coyote/1.1]
-      Vary: [Accept-Encoding]
-      content-length: ['2016']
-    status: {code: 200, message: OK}
-=======
-      Accept-Ranges:
-      - bytes
-      Content-Disposition:
-      - inline;filename="S1A_WV_OCN__2SSH_20150603T092625_20150603T093332_006207_008194_521E.zip"
-      Content-Length:
-      - '130006'
-      Content-Range:
-      - bytes 0-130005/130006
-      Content-Type:
-      - application/octet-stream
-      DataServiceVersion:
-      - '2.0'
-      ETag:
-      - EAE42F27C917E1B6C9154A5BE44A4EB6
-      Last-Modified:
-      - Mon, 22 Apr 2019 17:13:25 UTC
-      Pragma:
-      - no-cache
-      Server:
-      - Apache-Coyote/1.1
-    status:
-      code: 200
-      message: OK
->>>>>>> d9333fd9
-- request:
-    body: null
-    headers:
-      Accept:
-      - '*/*'
-      Accept-Encoding:
-      - gzip, deflate
-      Connection:
-      - keep-alive
-      User-Agent:
-      - sentinelsat/0.13
-    method: GET
-<<<<<<< HEAD
-    uri: https://scihub.copernicus.eu/apihub/odata/v1/Products('daf77008-1cba-4d4a-8c3b-7a98a3ea18c7')?$format=json
-=======
-    uri: https://scihub.copernicus.eu/apihub/odata/v1/Products('1f62a176-c980-41dc-b3a1-c735d660c910')/$value
->>>>>>> d9333fd9
-  response:
-    body: {string: '{"d":{"__metadata":{"id":"https://scihub.copernicus.eu/apihub/odata/v1/Products(''daf77008-1cba-4d4a-8c3b-7a98a3ea18c7'')","uri":"https://scihub.copernicus.eu/apihub/odata/v1/Products(''daf77008-1cba-4d4a-8c3b-7a98a3ea18c7'')","type":"DHuS.Product","content_type":"application/octet-stream","media_src":"https://scihub.copernicus.eu/apihub/odata/v1/Products(''daf77008-1cba-4d4a-8c3b-7a98a3ea18c7'')/$value","edit_media":"https://scihub.copernicus.eu/apihub/odata/v1/Products(''daf77008-1cba-4d4a-8c3b-7a98a3ea18c7'')/$value"},"Id":"daf77008-1cba-4d4a-8c3b-7a98a3ea18c7","Name":"S1A_IW_RAW__0SSV_20160924T035219_20160924T035251_013189_014F9D_3875","ContentType":"application/octet-stream","ContentLength":"4828","ChildrenNumber":"0","Value":null,"CreationDate":"\/Date(1474696689960)\/","IngestionDate":"\/Date(1474696697820)\/","EvictionDate":null,"Online":true,"ContentDate":{"__metadata":{"type":"DHuS.TimeRange"},"Start":"\/Date(1474689139354)\/","End":"\/Date(1474689171753)\/"},"Checksum":{"__metadata":{"type":"DHuS.Checksum"},"Algorithm":"MD5","Value":"3B54E4C220039B9C06E2F3F91A8372B3"},"ContentGeometry":"<gml:Polygon
-        srsName=\"http://www.opengis.net/gml/srs/epsg.xml#4326\" xmlns:gml=\"http://www.opengis.net/gml\">   <gml:outerBoundaryIs>      <gml:LinearRing>         <gml:coordinates>31.5705,30.7380
-        29.6134,30.3557 29.3445,32.8716 31.3020,33.3060 31.5705,30.7380 31.5705,30.7380</gml:coordinates>      </gml:LinearRing>   </gml:outerBoundaryIs></gml:Polygon>","Products":{"__deferred":{"uri":"https://scihub.copernicus.eu/apihub/odata/v1/Products(''daf77008-1cba-4d4a-8c3b-7a98a3ea18c7'')/Products"}},"Nodes":{"__deferred":{"uri":"https://scihub.copernicus.eu/apihub/odata/v1/Products(''daf77008-1cba-4d4a-8c3b-7a98a3ea18c7'')/Nodes"}},"Attributes":{"__deferred":{"uri":"https://scihub.copernicus.eu/apihub/odata/v1/Products(''daf77008-1cba-4d4a-8c3b-7a98a3ea18c7'')/Attributes"}},"Class":{"__deferred":{"uri":"https://scihub.copernicus.eu/apihub/odata/v1/Products(''daf77008-1cba-4d4a-8c3b-7a98a3ea18c7'')/Class"}}}}'}
-    headers:
-<<<<<<< HEAD
-      Content-Type: [application/json]
-      DataServiceVersion: ['2.0']
-      Pragma: [no-cache]
-      Server: [Apache-Coyote/1.1]
-      Vary: [Accept-Encoding]
-      content-length: ['2016']
-    status: {code: 200, message: OK}
-- request:
-    body: null
-    headers:
-      Accept: ['*/*']
-      Accept-Encoding: ['gzip, deflate']
-      Connection: [keep-alive]
-      User-Agent: [sentinelsat/0.12.2]
-    method: GET
-    uri: https://scihub.copernicus.eu/apihub/odata/v1/Products('daf77008-1cba-4d4a-8c3b-7a98a3ea18c7')/Online/$value
-  response:
-    body: {string: 'true'}
-    headers:
-      Content-Length: ['4']
-      Content-Type: [text/plain;charset=utf-8]
-      DataServiceVersion: ['2.0']
-      Pragma: [no-cache]
-      Server: [Apache-Coyote/1.1]
-    status: {code: 200, message: OK}
-=======
-      Accept-Ranges:
-      - bytes
-      Content-Disposition:
-      - inline;filename="S1A_WV_OCN__2SSH_20150603T092625_20150603T093332_006207_008194_521E.zip"
-      Content-Length:
-      - '130006'
-      Content-Range:
-      - bytes 0-130005/130006
-      Content-Type:
-      - application/octet-stream
-      DataServiceVersion:
-      - '2.0'
-      ETag:
-      - EAE42F27C917E1B6C9154A5BE44A4EB6
-      Last-Modified:
-      - Mon, 22 Apr 2019 17:13:25 UTC
-      Pragma:
-      - no-cache
-      Server:
-      - Apache-Coyote/1.1
-    status:
-      code: 200
-      message: OK
->>>>>>> d9333fd9
-- request:
-    body: null
-    headers:
-      Accept:
-      - '*/*'
-      Accept-Encoding:
-      - gzip, deflate
-      Connection:
-      - keep-alive
-      User-Agent:
-      - sentinelsat/0.13
-    method: GET
-<<<<<<< HEAD
-    uri: https://scihub.copernicus.eu/apihub/odata/v1/Products('daf77008-1cba-4d4a-8c3b-7a98a3ea18c7')?$format=json
-  response:
-    body: {string: '{"d":{"__metadata":{"id":"https://scihub.copernicus.eu/apihub/odata/v1/Products(''daf77008-1cba-4d4a-8c3b-7a98a3ea18c7'')","uri":"https://scihub.copernicus.eu/apihub/odata/v1/Products(''daf77008-1cba-4d4a-8c3b-7a98a3ea18c7'')","type":"DHuS.Product","content_type":"application/octet-stream","media_src":"https://scihub.copernicus.eu/apihub/odata/v1/Products(''daf77008-1cba-4d4a-8c3b-7a98a3ea18c7'')/$value","edit_media":"https://scihub.copernicus.eu/apihub/odata/v1/Products(''daf77008-1cba-4d4a-8c3b-7a98a3ea18c7'')/$value"},"Id":"daf77008-1cba-4d4a-8c3b-7a98a3ea18c7","Name":"S1A_IW_RAW__0SSV_20160924T035219_20160924T035251_013189_014F9D_3875","ContentType":"application/octet-stream","ContentLength":"4828","ChildrenNumber":"0","Value":null,"CreationDate":"\/Date(1474696689960)\/","IngestionDate":"\/Date(1474696697820)\/","EvictionDate":null,"Online":true,"ContentDate":{"__metadata":{"type":"DHuS.TimeRange"},"Start":"\/Date(1474689139354)\/","End":"\/Date(1474689171753)\/"},"Checksum":{"__metadata":{"type":"DHuS.Checksum"},"Algorithm":"MD5","Value":"3B54E4C220039B9C06E2F3F91A8372B3"},"ContentGeometry":"<gml:Polygon
-        srsName=\"http://www.opengis.net/gml/srs/epsg.xml#4326\" xmlns:gml=\"http://www.opengis.net/gml\">   <gml:outerBoundaryIs>      <gml:LinearRing>         <gml:coordinates>31.5705,30.7380
-        29.6134,30.3557 29.3445,32.8716 31.3020,33.3060 31.5705,30.7380 31.5705,30.7380</gml:coordinates>      </gml:LinearRing>   </gml:outerBoundaryIs></gml:Polygon>","Products":{"__deferred":{"uri":"https://scihub.copernicus.eu/apihub/odata/v1/Products(''daf77008-1cba-4d4a-8c3b-7a98a3ea18c7'')/Products"}},"Nodes":{"__deferred":{"uri":"https://scihub.copernicus.eu/apihub/odata/v1/Products(''daf77008-1cba-4d4a-8c3b-7a98a3ea18c7'')/Nodes"}},"Attributes":{"__deferred":{"uri":"https://scihub.copernicus.eu/apihub/odata/v1/Products(''daf77008-1cba-4d4a-8c3b-7a98a3ea18c7'')/Attributes"}},"Class":{"__deferred":{"uri":"https://scihub.copernicus.eu/apihub/odata/v1/Products(''daf77008-1cba-4d4a-8c3b-7a98a3ea18c7'')/Class"}}}}'}
-    headers:
-      Content-Type: [application/json]
-      DataServiceVersion: ['2.0']
-      Pragma: [no-cache]
-      Server: [Apache-Coyote/1.1]
-      Vary: [Accept-Encoding]
-      content-length: ['2016']
-    status: {code: 200, message: OK}
-- request:
-    body: null
-    headers:
-      Accept: ['*/*']
-      Accept-Encoding: ['gzip, deflate']
-      Connection: [keep-alive]
-      User-Agent: [sentinelsat/0.12.2]
-    method: GET
-    uri: https://scihub.copernicus.eu/apihub/odata/v1/Products('daf77008-1cba-4d4a-8c3b-7a98a3ea18c7')/$value
-  response:
-    body: {}
-    headers:
-      Accept-Ranges: [bytes]
-      Content-Disposition: [inline;filename="S1A_IW_RAW__0SSV_20160924T035219_20160924T035251_013189_014F9D_3875.zip"]
-      Content-Length: ['4828']
-      Content-Range: [bytes 0-4827/4828]
-      Content-Type: [application/octet-stream]
-      DataServiceVersion: ['2.0']
-      ETag: [3B54E4C220039B9C06E2F3F91A8372B3]
-      Last-Modified: ['Sat, 24 Sep 2016 05:58:09 UTC']
-      Pragma: [no-cache]
-      Server: [Apache-Coyote/1.1]
-    status: {code: 200, message: OK}
-=======
-    uri: https://scihub.copernicus.eu/apihub/odata/v1/Products('1f62a176-c980-41dc-b3a1-c735d660c910')/$value
-  response:
-    body: {}
-    headers:
-      Accept-Ranges:
-      - bytes
-      Content-Disposition:
-      - inline;filename="S1A_WV_OCN__2SSH_20150603T092625_20150603T093332_006207_008194_521E.zip"
-      Content-Length:
-      - '130006'
-      Content-Range:
-      - bytes 0-130005/130006
-      Content-Type:
-      - application/octet-stream
-      DataServiceVersion:
-      - '2.0'
-      ETag:
-      - EAE42F27C917E1B6C9154A5BE44A4EB6
-      Last-Modified:
-      - Mon, 22 Apr 2019 17:13:25 UTC
-      Pragma:
-      - no-cache
-      Server:
-      - Apache-Coyote/1.1
-    status:
-      code: 200
-      message: OK
->>>>>>> d9333fd9
-- request:
-    body: null
-    headers:
-      Accept:
-      - '*/*'
-      Accept-Encoding:
-      - gzip, deflate
-      Connection:
-      - keep-alive
-      User-Agent:
-      - sentinelsat/0.13
-    method: GET
-<<<<<<< HEAD
-    uri: https://scihub.copernicus.eu/apihub/odata/v1/Products('daf77008-1cba-4d4a-8c3b-7a98a3ea18c7')?$format=json
-  response:
-    body: {string: '{"d":{"__metadata":{"id":"https://scihub.copernicus.eu/apihub/odata/v1/Products(''daf77008-1cba-4d4a-8c3b-7a98a3ea18c7'')","uri":"https://scihub.copernicus.eu/apihub/odata/v1/Products(''daf77008-1cba-4d4a-8c3b-7a98a3ea18c7'')","type":"DHuS.Product","content_type":"application/octet-stream","media_src":"https://scihub.copernicus.eu/apihub/odata/v1/Products(''daf77008-1cba-4d4a-8c3b-7a98a3ea18c7'')/$value","edit_media":"https://scihub.copernicus.eu/apihub/odata/v1/Products(''daf77008-1cba-4d4a-8c3b-7a98a3ea18c7'')/$value"},"Id":"daf77008-1cba-4d4a-8c3b-7a98a3ea18c7","Name":"S1A_IW_RAW__0SSV_20160924T035219_20160924T035251_013189_014F9D_3875","ContentType":"application/octet-stream","ContentLength":"4828","ChildrenNumber":"0","Value":null,"CreationDate":"\/Date(1474696689960)\/","IngestionDate":"\/Date(1474696697820)\/","EvictionDate":null,"Online":true,"ContentDate":{"__metadata":{"type":"DHuS.TimeRange"},"Start":"\/Date(1474689139354)\/","End":"\/Date(1474689171753)\/"},"Checksum":{"__metadata":{"type":"DHuS.Checksum"},"Algorithm":"MD5","Value":"3B54E4C220039B9C06E2F3F91A8372B3"},"ContentGeometry":"<gml:Polygon
-        srsName=\"http://www.opengis.net/gml/srs/epsg.xml#4326\" xmlns:gml=\"http://www.opengis.net/gml\">   <gml:outerBoundaryIs>      <gml:LinearRing>         <gml:coordinates>31.5705,30.7380
-        29.6134,30.3557 29.3445,32.8716 31.3020,33.3060 31.5705,30.7380 31.5705,30.7380</gml:coordinates>      </gml:LinearRing>   </gml:outerBoundaryIs></gml:Polygon>","Products":{"__deferred":{"uri":"https://scihub.copernicus.eu/apihub/odata/v1/Products(''daf77008-1cba-4d4a-8c3b-7a98a3ea18c7'')/Products"}},"Nodes":{"__deferred":{"uri":"https://scihub.copernicus.eu/apihub/odata/v1/Products(''daf77008-1cba-4d4a-8c3b-7a98a3ea18c7'')/Nodes"}},"Attributes":{"__deferred":{"uri":"https://scihub.copernicus.eu/apihub/odata/v1/Products(''daf77008-1cba-4d4a-8c3b-7a98a3ea18c7'')/Attributes"}},"Class":{"__deferred":{"uri":"https://scihub.copernicus.eu/apihub/odata/v1/Products(''daf77008-1cba-4d4a-8c3b-7a98a3ea18c7'')/Class"}}}}'}
-    headers:
-      Content-Type: [application/json]
-      DataServiceVersion: ['2.0']
-      Pragma: [no-cache]
-      Server: [Apache-Coyote/1.1]
-      Vary: [Accept-Encoding]
-      content-length: ['2016']
-    status: {code: 200, message: OK}
-- request:
-    body: null
-    headers:
-      Accept: ['*/*']
-      Accept-Encoding: ['gzip, deflate']
-      Connection: [keep-alive]
-      User-Agent: [sentinelsat/0.12.2]
-    method: GET
-    uri: https://scihub.copernicus.eu/apihub/odata/v1/Products('daf77008-1cba-4d4a-8c3b-7a98a3ea18c7')?$format=json
-  response:
-    body: {string: '{"d":{"__metadata":{"id":"https://scihub.copernicus.eu/apihub/odata/v1/Products(''daf77008-1cba-4d4a-8c3b-7a98a3ea18c7'')","uri":"https://scihub.copernicus.eu/apihub/odata/v1/Products(''daf77008-1cba-4d4a-8c3b-7a98a3ea18c7'')","type":"DHuS.Product","content_type":"application/octet-stream","media_src":"https://scihub.copernicus.eu/apihub/odata/v1/Products(''daf77008-1cba-4d4a-8c3b-7a98a3ea18c7'')/$value","edit_media":"https://scihub.copernicus.eu/apihub/odata/v1/Products(''daf77008-1cba-4d4a-8c3b-7a98a3ea18c7'')/$value"},"Id":"daf77008-1cba-4d4a-8c3b-7a98a3ea18c7","Name":"S1A_IW_RAW__0SSV_20160924T035219_20160924T035251_013189_014F9D_3875","ContentType":"application/octet-stream","ContentLength":"4828","ChildrenNumber":"0","Value":null,"CreationDate":"\/Date(1474696689960)\/","IngestionDate":"\/Date(1474696697820)\/","EvictionDate":null,"Online":true,"ContentDate":{"__metadata":{"type":"DHuS.TimeRange"},"Start":"\/Date(1474689139354)\/","End":"\/Date(1474689171753)\/"},"Checksum":{"__metadata":{"type":"DHuS.Checksum"},"Algorithm":"MD5","Value":"3B54E4C220039B9C06E2F3F91A8372B3"},"ContentGeometry":"<gml:Polygon
-        srsName=\"http://www.opengis.net/gml/srs/epsg.xml#4326\" xmlns:gml=\"http://www.opengis.net/gml\">   <gml:outerBoundaryIs>      <gml:LinearRing>         <gml:coordinates>31.5705,30.7380
-        29.6134,30.3557 29.3445,32.8716 31.3020,33.3060 31.5705,30.7380 31.5705,30.7380</gml:coordinates>      </gml:LinearRing>   </gml:outerBoundaryIs></gml:Polygon>","Products":{"__deferred":{"uri":"https://scihub.copernicus.eu/apihub/odata/v1/Products(''daf77008-1cba-4d4a-8c3b-7a98a3ea18c7'')/Products"}},"Nodes":{"__deferred":{"uri":"https://scihub.copernicus.eu/apihub/odata/v1/Products(''daf77008-1cba-4d4a-8c3b-7a98a3ea18c7'')/Nodes"}},"Attributes":{"__deferred":{"uri":"https://scihub.copernicus.eu/apihub/odata/v1/Products(''daf77008-1cba-4d4a-8c3b-7a98a3ea18c7'')/Attributes"}},"Class":{"__deferred":{"uri":"https://scihub.copernicus.eu/apihub/odata/v1/Products(''daf77008-1cba-4d4a-8c3b-7a98a3ea18c7'')/Class"}}}}'}
-    headers:
-      Content-Type: [application/json]
-      DataServiceVersion: ['2.0']
-      Pragma: [no-cache]
-      Server: [Apache-Coyote/1.1]
-      Vary: [Accept-Encoding]
-      content-length: ['2016']
-    status: {code: 200, message: OK}
-- request:
-    body: null
-    headers:
-      Accept: ['*/*']
-      Accept-Encoding: ['gzip, deflate']
-      Connection: [keep-alive]
-      User-Agent: [sentinelsat/0.12.2]
-    method: GET
-    uri: https://scihub.copernicus.eu/apihub/odata/v1/Products('daf77008-1cba-4d4a-8c3b-7a98a3ea18c7')/Online/$value
-  response:
-    body: {string: 'true'}
-    headers:
-      Content-Length: ['4']
-      Content-Type: [text/plain;charset=utf-8]
-      DataServiceVersion: ['2.0']
-      Pragma: [no-cache]
-      Server: [Apache-Coyote/1.1]
-    status: {code: 200, message: OK}
-- request:
-    body: null
-    headers:
-      Accept: ['*/*']
-      Accept-Encoding: ['gzip, deflate']
-      Connection: [keep-alive]
-      User-Agent: [sentinelsat/0.12.2]
-    method: GET
-    uri: https://scihub.copernicus.eu/apihub/odata/v1/Products('daf77008-1cba-4d4a-8c3b-7a98a3ea18c7')?$format=json
-  response:
-    body: {string: '{"d":{"__metadata":{"id":"https://scihub.copernicus.eu/apihub/odata/v1/Products(''daf77008-1cba-4d4a-8c3b-7a98a3ea18c7'')","uri":"https://scihub.copernicus.eu/apihub/odata/v1/Products(''daf77008-1cba-4d4a-8c3b-7a98a3ea18c7'')","type":"DHuS.Product","content_type":"application/octet-stream","media_src":"https://scihub.copernicus.eu/apihub/odata/v1/Products(''daf77008-1cba-4d4a-8c3b-7a98a3ea18c7'')/$value","edit_media":"https://scihub.copernicus.eu/apihub/odata/v1/Products(''daf77008-1cba-4d4a-8c3b-7a98a3ea18c7'')/$value"},"Id":"daf77008-1cba-4d4a-8c3b-7a98a3ea18c7","Name":"S1A_IW_RAW__0SSV_20160924T035219_20160924T035251_013189_014F9D_3875","ContentType":"application/octet-stream","ContentLength":"4828","ChildrenNumber":"0","Value":null,"CreationDate":"\/Date(1474696689960)\/","IngestionDate":"\/Date(1474696697820)\/","EvictionDate":null,"Online":true,"ContentDate":{"__metadata":{"type":"DHuS.TimeRange"},"Start":"\/Date(1474689139354)\/","End":"\/Date(1474689171753)\/"},"Checksum":{"__metadata":{"type":"DHuS.Checksum"},"Algorithm":"MD5","Value":"3B54E4C220039B9C06E2F3F91A8372B3"},"ContentGeometry":"<gml:Polygon
-        srsName=\"http://www.opengis.net/gml/srs/epsg.xml#4326\" xmlns:gml=\"http://www.opengis.net/gml\">   <gml:outerBoundaryIs>      <gml:LinearRing>         <gml:coordinates>31.5705,30.7380
-        29.6134,30.3557 29.3445,32.8716 31.3020,33.3060 31.5705,30.7380 31.5705,30.7380</gml:coordinates>      </gml:LinearRing>   </gml:outerBoundaryIs></gml:Polygon>","Products":{"__deferred":{"uri":"https://scihub.copernicus.eu/apihub/odata/v1/Products(''daf77008-1cba-4d4a-8c3b-7a98a3ea18c7'')/Products"}},"Nodes":{"__deferred":{"uri":"https://scihub.copernicus.eu/apihub/odata/v1/Products(''daf77008-1cba-4d4a-8c3b-7a98a3ea18c7'')/Nodes"}},"Attributes":{"__deferred":{"uri":"https://scihub.copernicus.eu/apihub/odata/v1/Products(''daf77008-1cba-4d4a-8c3b-7a98a3ea18c7'')/Attributes"}},"Class":{"__deferred":{"uri":"https://scihub.copernicus.eu/apihub/odata/v1/Products(''daf77008-1cba-4d4a-8c3b-7a98a3ea18c7'')/Class"}}}}'}
-    headers:
-      Content-Type: [application/json]
-      DataServiceVersion: ['2.0']
-      Pragma: [no-cache]
-      Server: [Apache-Coyote/1.1]
-      Vary: [Accept-Encoding]
-      content-length: ['2016']
-    status: {code: 200, message: OK}
-- request:
-    body: null
-    headers:
-      Accept: ['*/*']
-      Accept-Encoding: ['gzip, deflate']
-      Connection: [keep-alive]
-      User-Agent: [sentinelsat/0.12.2]
-    method: GET
-    uri: https://scihub.copernicus.eu/apihub/odata/v1/Products('daf77008-1cba-4d4a-8c3b-7a98a3ea18c7')?$format=json
-  response:
-    body: {string: '{"d":{"__metadata":{"id":"https://scihub.copernicus.eu/apihub/odata/v1/Products(''daf77008-1cba-4d4a-8c3b-7a98a3ea18c7'')","uri":"https://scihub.copernicus.eu/apihub/odata/v1/Products(''daf77008-1cba-4d4a-8c3b-7a98a3ea18c7'')","type":"DHuS.Product","content_type":"application/octet-stream","media_src":"https://scihub.copernicus.eu/apihub/odata/v1/Products(''daf77008-1cba-4d4a-8c3b-7a98a3ea18c7'')/$value","edit_media":"https://scihub.copernicus.eu/apihub/odata/v1/Products(''daf77008-1cba-4d4a-8c3b-7a98a3ea18c7'')/$value"},"Id":"daf77008-1cba-4d4a-8c3b-7a98a3ea18c7","Name":"S1A_IW_RAW__0SSV_20160924T035219_20160924T035251_013189_014F9D_3875","ContentType":"application/octet-stream","ContentLength":"4828","ChildrenNumber":"0","Value":null,"CreationDate":"\/Date(1474696689960)\/","IngestionDate":"\/Date(1474696697820)\/","EvictionDate":null,"Online":true,"ContentDate":{"__metadata":{"type":"DHuS.TimeRange"},"Start":"\/Date(1474689139354)\/","End":"\/Date(1474689171753)\/"},"Checksum":{"__metadata":{"type":"DHuS.Checksum"},"Algorithm":"MD5","Value":"3B54E4C220039B9C06E2F3F91A8372B3"},"ContentGeometry":"<gml:Polygon
-        srsName=\"http://www.opengis.net/gml/srs/epsg.xml#4326\" xmlns:gml=\"http://www.opengis.net/gml\">   <gml:outerBoundaryIs>      <gml:LinearRing>         <gml:coordinates>31.5705,30.7380
-        29.6134,30.3557 29.3445,32.8716 31.3020,33.3060 31.5705,30.7380 31.5705,30.7380</gml:coordinates>      </gml:LinearRing>   </gml:outerBoundaryIs></gml:Polygon>","Products":{"__deferred":{"uri":"https://scihub.copernicus.eu/apihub/odata/v1/Products(''daf77008-1cba-4d4a-8c3b-7a98a3ea18c7'')/Products"}},"Nodes":{"__deferred":{"uri":"https://scihub.copernicus.eu/apihub/odata/v1/Products(''daf77008-1cba-4d4a-8c3b-7a98a3ea18c7'')/Nodes"}},"Attributes":{"__deferred":{"uri":"https://scihub.copernicus.eu/apihub/odata/v1/Products(''daf77008-1cba-4d4a-8c3b-7a98a3ea18c7'')/Attributes"}},"Class":{"__deferred":{"uri":"https://scihub.copernicus.eu/apihub/odata/v1/Products(''daf77008-1cba-4d4a-8c3b-7a98a3ea18c7'')/Class"}}}}'}
-    headers:
-      Content-Type: [application/json]
-      DataServiceVersion: ['2.0']
-      Pragma: [no-cache]
-      Server: [Apache-Coyote/1.1]
-      Vary: [Accept-Encoding]
-      content-length: ['2016']
-    status: {code: 200, message: OK}
-- request:
-    body: null
-    headers:
-      Accept: ['*/*']
-      Accept-Encoding: ['gzip, deflate']
-      Connection: [keep-alive]
-      User-Agent: [sentinelsat/0.12.2]
-    method: GET
-    uri: https://scihub.copernicus.eu/apihub/odata/v1/Products('daf77008-1cba-4d4a-8c3b-7a98a3ea18c7')/Online/$value
-  response:
-    body: {string: 'true'}
-    headers:
-      Content-Length: ['4']
-      Content-Type: [text/plain;charset=utf-8]
-      DataServiceVersion: ['2.0']
-      Pragma: [no-cache]
-      Server: [Apache-Coyote/1.1]
-    status: {code: 200, message: OK}
-- request:
-    body: null
-    headers:
-      Accept: ['*/*']
-      Accept-Encoding: ['gzip, deflate']
-      Connection: [keep-alive]
-      User-Agent: [sentinelsat/0.12.2]
-    method: GET
-    uri: https://scihub.copernicus.eu/apihub/odata/v1/Products('daf77008-1cba-4d4a-8c3b-7a98a3ea18c7')/$value
-  response:
-    body: {}
-    headers:
-      Accept-Ranges: [bytes]
-      Content-Disposition: [inline;filename="S1A_IW_RAW__0SSV_20160924T035219_20160924T035251_013189_014F9D_3875.zip"]
-      Content-Length: ['4828']
-      Content-Range: [bytes 0-4827/4828]
-      Content-Type: [application/octet-stream]
-      DataServiceVersion: ['2.0']
-      ETag: [3B54E4C220039B9C06E2F3F91A8372B3]
-      Last-Modified: ['Sat, 24 Sep 2016 05:58:09 UTC']
-      Pragma: [no-cache]
-      Server: [Apache-Coyote/1.1]
-    status: {code: 200, message: OK}
-- request:
-    body: null
-    headers:
-      Accept: ['*/*']
-      Accept-Encoding: ['gzip, deflate']
-      Connection: [keep-alive]
-      User-Agent: [sentinelsat/0.12.2]
-    method: GET
-    uri: https://scihub.copernicus.eu/apihub/odata/v1/Products('daf77008-1cba-4d4a-8c3b-7a98a3ea18c7')/Online/$value
-  response:
-    body: {string: 'true'}
-    headers:
-      Content-Length: ['4']
-      Content-Type: [text/plain;charset=utf-8]
-      DataServiceVersion: ['2.0']
-      Pragma: [no-cache]
-      Server: [Apache-Coyote/1.1]
-    status: {code: 200, message: OK}
-=======
-    uri: https://scihub.copernicus.eu/apihub/odata/v1/Products('1f62a176-c980-41dc-b3a1-c735d660c910')/$value
-  response:
-    body: {}
-    headers:
-      Accept-Ranges:
-      - bytes
-      Content-Disposition:
-      - inline;filename="S1A_WV_OCN__2SSH_20150603T092625_20150603T093332_006207_008194_521E.zip"
-      Content-Length:
-      - '130006'
-      Content-Range:
-      - bytes 0-130005/130006
-      Content-Type:
-      - application/octet-stream
-      DataServiceVersion:
-      - '2.0'
-      ETag:
-      - EAE42F27C917E1B6C9154A5BE44A4EB6
-      Last-Modified:
-      - Mon, 22 Apr 2019 17:13:25 UTC
-      Pragma:
-      - no-cache
-      Server:
-      - Apache-Coyote/1.1
-    status:
-      code: 200
-      message: OK
->>>>>>> d9333fd9
-- request:
-    body: null
-    headers:
-      Accept:
-      - '*/*'
-      Accept-Encoding:
-      - gzip, deflate
-      Connection:
-      - keep-alive
-      User-Agent:
-      - sentinelsat/0.13
-    method: GET
-<<<<<<< HEAD
-    uri: https://scihub.copernicus.eu/apihub/odata/v1/Products('daf77008-1cba-4d4a-8c3b-7a98a3ea18c7')/$value
-  response:
-    body: {}
-    headers:
-      Accept-Ranges: [bytes]
-      Content-Disposition: [inline;filename="S1A_IW_RAW__0SSV_20160924T035219_20160924T035251_013189_014F9D_3875.zip"]
-      Content-Length: ['4828']
-      Content-Range: [bytes 0-4827/4828]
-      Content-Type: [application/octet-stream]
-      DataServiceVersion: ['2.0']
-      ETag: [3B54E4C220039B9C06E2F3F91A8372B3]
-      Last-Modified: ['Sat, 24 Sep 2016 05:58:09 UTC']
-      Pragma: [no-cache]
-      Server: [Apache-Coyote/1.1]
-    status: {code: 200, message: OK}
-=======
-    uri: https://scihub.copernicus.eu/apihub/odata/v1/Products('1f62a176-c980-41dc-b3a1-c735d660c910')/$value
-  response:
-    body: {}
-    headers:
-      Accept-Ranges:
-      - bytes
-      Content-Disposition:
-      - inline;filename="S1A_WV_OCN__2SSH_20150603T092625_20150603T093332_006207_008194_521E.zip"
-      Content-Length:
-      - '130006'
-      Content-Range:
-      - bytes 0-130005/130006
-      Content-Type:
-      - application/octet-stream
-      DataServiceVersion:
-      - '2.0'
-      ETag:
-      - EAE42F27C917E1B6C9154A5BE44A4EB6
-      Last-Modified:
-      - Mon, 22 Apr 2019 17:13:25 UTC
-      Pragma:
-      - no-cache
-      Server:
-      - Apache-Coyote/1.1
-    status:
-      code: 200
-      message: OK
->>>>>>> d9333fd9
+- request:
+    body: null
+    headers:
+      Accept:
+      - '*/*'
+      Accept-Encoding:
+      - gzip, deflate
+      Connection:
+      - keep-alive
+      User-Agent:
+      - sentinelsat/0.13
+    method: GET
+    uri: https://scihub.copernicus.eu/apihub/odata/v1/Products('1f62a176-c980-41dc-b3a1-c735d660c910')/$value
+  response:
+    body: {}
+    headers:
+      Accept-Ranges:
+      - bytes
+      Content-Disposition:
+      - inline;filename="S1A_WV_OCN__2SSH_20150603T092625_20150603T093332_006207_008194_521E.zip"
+      Content-Length:
+      - '130006'
+      Content-Range:
+      - bytes 0-130005/130006
+      Content-Type:
+      - application/octet-stream
+      DataServiceVersion:
+      - '2.0'
+      ETag:
+      - EAE42F27C917E1B6C9154A5BE44A4EB6
+      Last-Modified:
+      - Mon, 22 Apr 2019 17:13:25 UTC
+      Pragma:
+      - no-cache
+      Server:
+      - Apache-Coyote/1.1
+    status:
+      code: 200
+      message: OK
+- request:
+    body: null
+    headers:
+      Accept:
+      - '*/*'
+      Accept-Encoding:
+      - gzip, deflate
+      Connection:
+      - keep-alive
+      User-Agent:
+      - sentinelsat/0.13
+    method: GET
+    uri: https://scihub.copernicus.eu/apihub/odata/v1/Products('1f62a176-c980-41dc-b3a1-c735d660c910')/$value
+  response:
+    body: {}
+    headers:
+      Accept-Ranges:
+      - bytes
+      Content-Disposition:
+      - inline;filename="S1A_WV_OCN__2SSH_20150603T092625_20150603T093332_006207_008194_521E.zip"
+      Content-Length:
+      - '130006'
+      Content-Range:
+      - bytes 0-130005/130006
+      Content-Type:
+      - application/octet-stream
+      DataServiceVersion:
+      - '2.0'
+      ETag:
+      - EAE42F27C917E1B6C9154A5BE44A4EB6
+      Last-Modified:
+      - Mon, 22 Apr 2019 17:13:25 UTC
+      Pragma:
+      - no-cache
+      Server:
+      - Apache-Coyote/1.1
+    status:
+      code: 200
+      message: OK
+- request:
+    body: null
+    headers:
+      Accept:
+      - '*/*'
+      Accept-Encoding:
+      - gzip, deflate
+      Connection:
+      - keep-alive
+      User-Agent:
+      - sentinelsat/0.13
+    method: GET
+    uri: https://scihub.copernicus.eu/apihub/odata/v1/Products('1f62a176-c980-41dc-b3a1-c735d660c910')/$value
+  response:
+    body: {}
+    headers:
+      Accept-Ranges:
+      - bytes
+      Content-Disposition:
+      - inline;filename="S1A_WV_OCN__2SSH_20150603T092625_20150603T093332_006207_008194_521E.zip"
+      Content-Length:
+      - '130006'
+      Content-Range:
+      - bytes 0-130005/130006
+      Content-Type:
+      - application/octet-stream
+      DataServiceVersion:
+      - '2.0'
+      ETag:
+      - EAE42F27C917E1B6C9154A5BE44A4EB6
+      Last-Modified:
+      - Mon, 22 Apr 2019 17:13:25 UTC
+      Pragma:
+      - no-cache
+      Server:
+      - Apache-Coyote/1.1
+    status:
+      code: 200
+      message: OK
+- request:
+    body: null
+    headers:
+      Accept:
+      - '*/*'
+      Accept-Encoding:
+      - gzip, deflate
+      Connection:
+      - keep-alive
+      User-Agent:
+      - sentinelsat/0.13
+    method: GET
+    uri: https://scihub.copernicus.eu/apihub/odata/v1/Products('1f62a176-c980-41dc-b3a1-c735d660c910')/$value
+  response:
+    body: {}
+    headers:
+      Accept-Ranges:
+      - bytes
+      Content-Disposition:
+      - inline;filename="S1A_WV_OCN__2SSH_20150603T092625_20150603T093332_006207_008194_521E.zip"
+      Content-Length:
+      - '130006'
+      Content-Range:
+      - bytes 0-130005/130006
+      Content-Type:
+      - application/octet-stream
+      DataServiceVersion:
+      - '2.0'
+      ETag:
+      - EAE42F27C917E1B6C9154A5BE44A4EB6
+      Last-Modified:
+      - Mon, 22 Apr 2019 17:13:25 UTC
+      Pragma:
+      - no-cache
+      Server:
+      - Apache-Coyote/1.1
+    status:
+      code: 200
+      message: OK
+- request:
+    body: null
+    headers:
+      Accept:
+      - '*/*'
+      Accept-Encoding:
+      - gzip, deflate
+      Connection:
+      - keep-alive
+      User-Agent:
+      - sentinelsat/0.13
+    method: GET
+    uri: https://scihub.copernicus.eu/apihub/odata/v1/Products('1f62a176-c980-41dc-b3a1-c735d660c910')/$value
+  response:
+    body: {}
+    headers:
+      Accept-Ranges:
+      - bytes
+      Content-Disposition:
+      - inline;filename="S1A_WV_OCN__2SSH_20150603T092625_20150603T093332_006207_008194_521E.zip"
+      Content-Length:
+      - '130006'
+      Content-Range:
+      - bytes 0-130005/130006
+      Content-Type:
+      - application/octet-stream
+      DataServiceVersion:
+      - '2.0'
+      ETag:
+      - EAE42F27C917E1B6C9154A5BE44A4EB6
+      Last-Modified:
+      - Mon, 22 Apr 2019 17:13:25 UTC
+      Pragma:
+      - no-cache
+      Server:
+      - Apache-Coyote/1.1
+    status:
+      code: 200
+      message: OK
+- request:
+    body: null
+    headers:
+      Accept:
+      - '*/*'
+      Accept-Encoding:
+      - gzip, deflate
+      Connection:
+      - keep-alive
+      User-Agent:
+      - sentinelsat/0.13
+    method: GET
+    uri: https://scihub.copernicus.eu/apihub/odata/v1/Products('1f62a176-c980-41dc-b3a1-c735d660c910')/$value
+  response:
+    body: {}
+    headers:
+      Accept-Ranges:
+      - bytes
+      Content-Disposition:
+      - inline;filename="S1A_WV_OCN__2SSH_20150603T092625_20150603T093332_006207_008194_521E.zip"
+      Content-Length:
+      - '130006'
+      Content-Range:
+      - bytes 0-130005/130006
+      Content-Type:
+      - application/octet-stream
+      DataServiceVersion:
+      - '2.0'
+      ETag:
+      - EAE42F27C917E1B6C9154A5BE44A4EB6
+      Last-Modified:
+      - Mon, 22 Apr 2019 17:13:25 UTC
+      Pragma:
+      - no-cache
+      Server:
+      - Apache-Coyote/1.1
+    status:
+      code: 200
+      message: OK
+- request:
+    body: null
+    headers:
+      Accept:
+      - '*/*'
+      Accept-Encoding:
+      - gzip, deflate
+      Connection:
+      - keep-alive
+      User-Agent:
+      - sentinelsat/0.13
+    method: GET
+    uri: https://scihub.copernicus.eu/apihub/odata/v1/Products('1f62a176-c980-41dc-b3a1-c735d660c910')/$value
+  response:
+    body: {}
+    headers:
+      Accept-Ranges:
+      - bytes
+      Content-Disposition:
+      - inline;filename="S1A_WV_OCN__2SSH_20150603T092625_20150603T093332_006207_008194_521E.zip"
+      Content-Length:
+      - '130006'
+      Content-Range:
+      - bytes 0-130005/130006
+      Content-Type:
+      - application/octet-stream
+      DataServiceVersion:
+      - '2.0'
+      ETag:
+      - EAE42F27C917E1B6C9154A5BE44A4EB6
+      Last-Modified:
+      - Mon, 22 Apr 2019 17:13:25 UTC
+      Pragma:
+      - no-cache
+      Server:
+      - Apache-Coyote/1.1
+    status:
+      code: 200
+      message: OK
+- request:
+    body: null
+    headers:
+      Accept:
+      - '*/*'
+      Accept-Encoding:
+      - gzip, deflate
+      Connection:
+      - keep-alive
+      User-Agent:
+      - sentinelsat/0.13
+    method: GET
+    uri: https://scihub.copernicus.eu/apihub/odata/v1/Products('1f62a176-c980-41dc-b3a1-c735d660c910')/$value
+  response:
+    body: {}
+    headers:
+      Accept-Ranges:
+      - bytes
+      Content-Disposition:
+      - inline;filename="S1A_WV_OCN__2SSH_20150603T092625_20150603T093332_006207_008194_521E.zip"
+      Content-Length:
+      - '130006'
+      Content-Range:
+      - bytes 0-130005/130006
+      Content-Type:
+      - application/octet-stream
+      DataServiceVersion:
+      - '2.0'
+      ETag:
+      - EAE42F27C917E1B6C9154A5BE44A4EB6
+      Last-Modified:
+      - Mon, 22 Apr 2019 17:13:25 UTC
+      Pragma:
+      - no-cache
+      Server:
+      - Apache-Coyote/1.1
+    status:
+      code: 200
+      message: OK
+- request:
+    body: null
+    headers:
+      Accept:
+      - '*/*'
+      Accept-Encoding:
+      - gzip, deflate
+      Connection:
+      - keep-alive
+      User-Agent:
+      - sentinelsat/0.13
+    method: GET
+    uri: https://scihub.copernicus.eu/apihub/odata/v1/Products('1f62a176-c980-41dc-b3a1-c735d660c910')/$value
+  response:
+    body: {}
+    headers:
+      Accept-Ranges:
+      - bytes
+      Content-Disposition:
+      - inline;filename="S1A_WV_OCN__2SSH_20150603T092625_20150603T093332_006207_008194_521E.zip"
+      Content-Length:
+      - '130006'
+      Content-Range:
+      - bytes 0-130005/130006
+      Content-Type:
+      - application/octet-stream
+      DataServiceVersion:
+      - '2.0'
+      ETag:
+      - EAE42F27C917E1B6C9154A5BE44A4EB6
+      Last-Modified:
+      - Mon, 22 Apr 2019 17:13:25 UTC
+      Pragma:
+      - no-cache
+      Server:
+      - Apache-Coyote/1.1
+    status:
+      code: 200
+      message: OK
+- request:
+    body: null
+    headers:
+      Accept:
+      - '*/*'
+      Accept-Encoding:
+      - gzip, deflate
+      Connection:
+      - keep-alive
+      User-Agent:
+      - sentinelsat/0.13
+    method: GET
+    uri: https://scihub.copernicus.eu/apihub/odata/v1/Products('1f62a176-c980-41dc-b3a1-c735d660c910')/$value
+  response:
+    body: {}
+    headers:
+      Accept-Ranges:
+      - bytes
+      Content-Disposition:
+      - inline;filename="S1A_WV_OCN__2SSH_20150603T092625_20150603T093332_006207_008194_521E.zip"
+      Content-Length:
+      - '130006'
+      Content-Range:
+      - bytes 0-130005/130006
+      Content-Type:
+      - application/octet-stream
+      DataServiceVersion:
+      - '2.0'
+      ETag:
+      - EAE42F27C917E1B6C9154A5BE44A4EB6
+      Last-Modified:
+      - Mon, 22 Apr 2019 17:13:25 UTC
+      Pragma:
+      - no-cache
+      Server:
+      - Apache-Coyote/1.1
+    status:
+      code: 200
+      message: OK
 version: 1